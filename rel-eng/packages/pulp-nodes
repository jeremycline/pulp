--- conflicted
+++ resolved
@@ -1,5 +1 @@
-<<<<<<< HEAD
-2.4.2-0.1.beta nodes/
-=======
-2.4.2-1 nodes/
->>>>>>> 69b3d89d
+2.4.2-1 nodes/