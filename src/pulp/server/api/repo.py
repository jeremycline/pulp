# -*- coding: utf-8 -*-
#
# Copyright © 20102011 Red Hat, Inc.
#
# This software is licensed to you under the GNU General Public License,
# version 2 (GPLv2). There is NO WARRANTY for this software, express or
# implied, including the implied warranties of MERCHANTABILITY or FITNESS
# FOR A PARTICULAR PURPOSE. You should have received a copy of GPLv2
# along with this software; if not, see
# http://www.gnu.org/licenses/old-licenses/gpl-2.0.txt.
#
# Red Hat trademarks are not licensed under GPLv2. No permission is
# granted to use or replicate Red Hat trademarks that are incorporated
# in this software or its documentation.


# Python
import gzip
import logging
import os
import shutil
import time
import traceback
from datetime import datetime
from StringIO import StringIO
from urlparse import urlparse

# Pulp
import pulp.server.agent as agent
import pulp.repo_auth.repo_cert_utils as repo_cert_utils
import pulp.server.consumer_utils as consumer_utils
import pulp.server.util
from pulp.server import constants
from pulp.server import comps_util
from pulp.server import config
<<<<<<< HEAD
from pulp.server import crontab
from pulp.repo_auth.repo_cert_utils import RepoCertUtils
from pulp.repo_auth.protected_repo_utils import ProtectedRepoUtils
=======
>>>>>>> 46d28d0e
from pulp.server import updateinfo
from pulp.server.api import repo_sync
from pulp.server.api.base import BaseApi
from pulp.server.api.cdn_connect import CDNConnection
from pulp.server.api.cds import CdsApi
from pulp.server.api.distribution import DistributionApi
from pulp.server.api.errata import ErrataApi
from pulp.server.api.file import FileApi
from pulp.server.api.filter import FilterApi
from pulp.server.api.keystore import KeyStore
from pulp.server.api.package import PackageApi, PackageHasReferences
<<<<<<< HEAD
from pulp.server.api.repo_sync import (
    yum_rhn_progress_callback, local_progress_callback)
from pulp.server.async import run_async, find_async
=======
from pulp.server.api.scheduled_sync import update_schedule, delete_schedule
from pulp.server.async import run_async
>>>>>>> 46d28d0e
from pulp.server.auditing import audit
from pulp.server.compat import chain
from pulp.server.db import model
from pulp.server.event.dispatcher import event
from pulp.server.pexceptions import PulpException


log = logging.getLogger(__name__)

repo_fields = model.Repo(None, None, None).keys()


class RepoApi(BaseApi):
    """
    API for create/delete/syncing of Repo objects
    """

    def __init__(self):
        self.packageapi = PackageApi()
        self.errataapi = ErrataApi()
        self.distroapi = DistributionApi()
        self.cdsapi = CdsApi()
        self.fileapi = FileApi()
        self.filterapi = FilterApi()
        self.localStoragePath = constants.LOCAL_STORAGE
        self.published_path = os.path.join(self.localStoragePath, "published", "repos")
        self.distro_path = os.path.join(self.localStoragePath, "published", "ks")

    def _getcollection(self):
        return model.Repo.get_collection()

    def _get_existing_repo(self, id, fields=None):
        """
        Protected helper function to look up a repository by id and raise a
        PulpException if it is not found.
        """
        repo = self.repository(id, fields)
        if repo is None:
            raise PulpException("No Repo with id: %s found" % id)
        return repo

    def _hascontent(self, repo):
        """
        Get whether the specified repo has content
        @param repo: A repo.
        @type repo: dict
        @return: True if has content
        @rtype: bool
        """
        try:
            rootdir = pulp.server.util.top_repos_location()
            relativepath = repo['relative_path']
            path = os.path.join(rootdir, relativepath)
            return len(os.listdir(path))
        except:
            return 0

    @audit()
    def clean(self):
        """
        Delete all the Repo objects in the database and remove associated
        files from filesystem.  WARNING: Destructive
        """
        found = self.repositories(fields=["id"])
        for r in found:
            self.delete(r["id"])

    @event(subject='repo.created')
    @audit(params=['id', 'name', 'arch', 'feed'])
    def create(self, id, name, arch, feed=None, symlinks=False, sync_schedule=None,
               feed_cert_data=None, consumer_cert_data=None, groupid=(),
               relative_path=None, gpgkeys=(), checksum_type="sha256"):
        """
        Create a new Repository object and return it
        """
        repo = self.repository(id)
        if repo is not None:
            raise PulpException("A Repo with id %s already exists" % id)

        if not model.Repo.is_supported_arch(arch):
            raise PulpException('Architecture must be one of [%s]' % ', '.join(model.Repo.SUPPORTED_ARCHS))

        if not model.Repo.is_supported_checksum(checksum_type):
            raise PulpException('Checksum Type must be one of [%s]' % ', '.join(model.Repo.SUPPORTED_CHECKSUMS))

<<<<<<< HEAD
        self._validate_schedule(sync_schedule)
=======
        if feed_cert_data:
            repo_cert_utils.validate_cert_bundle(feed_cert_data)

        if consumer_cert_data:
            repo_cert_utils.validate_cert_bundle(consumer_cert_data)
>>>>>>> 46d28d0e

        r = model.Repo(id, name, arch, feed)
        r['use_symlinks'] = symlinks

        # Relative path calculation
        if relative_path is None or relative_path == "":
            if r['source'] is not None :
                if r['source']['type'] == "local":
                    r['relative_path'] = r['id']
                else:
                    # For none product repos, default to repoid
                    url_parse = urlparse(str(r['source']["url"]))
                    r['relative_path'] = url_parse[2] or r['id']
            else:
                r['relative_path'] = r['id']
        else:
            r['relative_path'] = relative_path
        
        # Store any certificates and add the full paths to their files in the repo object
        repo_cert_utils = RepoCertUtils(config.config)
        protected_repo_utils = ProtectedRepoUtils(config.config)

        if feed_cert_data:
            feed_cert_files = repo_cert_utils.write_feed_cert_bundle(id, feed_cert_data)
            r['feed_ca'] = feed_cert_files['ca']
            r['feed_cert'] = feed_cert_files['cert']
            r['feed_key'] = feed_cert_files['key']

        if consumer_cert_data:
            consumer_cert_files = repo_cert_utils.write_consumer_cert_bundle(id, consumer_cert_data)
            r['consumer_ca'] = consumer_cert_files['ca']
            r['consumer_cert'] = consumer_cert_files['cert']
            r['consumer_key'] = consumer_cert_files['key']
<<<<<<< HEAD
            protected_repo_utils.add_protected_repo(r['relative_path'], id)
            
=======

>>>>>>> 46d28d0e
        if groupid:
            for gid in groupid:
                r['groupid'].append(gid)

        # Remove leading "/", they will interfere with symlink
        # operations for publishing a repository
        r['relative_path'] = r['relative_path'].strip('/')
        r['repomd_xml_path'] = \
                os.path.join(pulp.server.util.top_repos_location(),
                        r['relative_path'], 'repodata/repomd.xml')
        r['checksum_type'] = checksum_type
        if gpgkeys:
            root = pulp.server.util.top_repos_location()
            path = r['relative_path']
            ks = KeyStore(path)
            added = ks.add(gpgkeys)
        self.collection.insert(r, safe=True)
        if sync_schedule:
<<<<<<< HEAD
            repo_sync.update_schedule(r)
        default_to_publish = config.config.getboolean('repos', 'default_to_published')
=======
            update_schedule(r, sync_schedule)
        default_to_publish = \
            config.config.getboolean('repos', 'default_to_published')
>>>>>>> 46d28d0e
        self.publish(r["id"], default_to_publish)
        # refresh repo object from mongo
        r = self.repository(r["id"])
        return r

    @audit(params=['id', 'state'])
    def publish(self, id, state):
        """
        Controls if we publish this repository through Apache.  True means the
        repository will be published, False means it will not be.
        @type id: str
        @param id: repository id
        @type state: boolean
        @param state: True is enable publish, False is disable publish
        """
        repo = self._get_existing_repo(id)
        repo['publish'] = state
        self.collection.save(repo, safe=True)
        repo = self._get_existing_repo(id)
        try:
            if repo['publish']:
                self._create_published_link(repo)
                if repo['distributionid']:
                    self._create_ks_link(repo)
            else:
                self._delete_published_link(repo)
                if repo['distributionid']:
                    self._delete_ks_link(repo)
            self.update_repo_on_consumers(repo)
        except Exception, e:
            log.error(e)
            return False
        return True

    def _create_published_link(self, repo):
        if not os.path.isdir(self.published_path):
            os.makedirs(self.published_path)
        source_path = os.path.join(pulp.server.util.top_repos_location(),
                repo["relative_path"])
        if not os.path.isdir(source_path):
            os.makedirs(source_path)
        link_path = os.path.join(self.published_path, repo["relative_path"])
        pulp.server.util.create_rel_symlink(source_path, link_path)

    def _delete_published_link(self, repo):
        if repo["relative_path"]:
            link_path = os.path.join(self.published_path, repo["relative_path"])
            if os.path.lexists(link_path):
                # need to use lexists so we will return True even for broken links
                os.unlink(link_path)

    def _clone(self, id, clone_id, clone_name, feed='parent', groupid=None, relative_path=None,
               filters=(), progress_callback=None):
        repo = self.repository(id)
        if repo is None:
            raise PulpException("A Repo with id %s does not exist" % id)
        cloned_repo = self.repository(clone_id)
        if cloned_repo is not None:
            raise PulpException("A Repo with id %s exists. Choose a different id." % clone_id)

        REPOS_LOCATION = pulp.server.util.top_repos_location()
        parent_relative_path = "local:file://" + REPOS_LOCATION + "/" + repo["relative_path"]

        feed_cert_data = {}
        consumer_cert_data = {}

        # Utility function to save space making sure files are closed after reading
        def read_cert_file(filename):
            f = open(filename, 'r')
            contents = f.read()
            f.close()
            return contents

        if repo['feed_ca'] and repo['feed_cert'] and repo['feed_key']:
            feed_cert_data = {'ca' : read_cert_file(repo['feed_ca']),
                              'cert' : read_cert_file(repo['feed_cert']),
                              'key'  : read_cert_file(repo['feed_key']), }

        if repo['consumer_ca'] and repo['consumer_cert'] and repo['consumer_key']:
            consumer_cert_data = {'ca' : read_cert_file(repo['consumer_ca']),
                                  'cert' : read_cert_file(repo['consumer_cert']),
                                  'key' : read_cert_file(repo['consumer_key']), }

        log.info("Creating repo [%s] cloned from [%s]" % (clone_id, id))
        if feed == 'origin':
            origin_feed = repo['source']['type'] + ":" + repo['source']['url']
            self.create(clone_id, clone_name, repo['arch'], feed=origin_feed, groupid=groupid,
                        relative_path=clone_id, feed_cert_data=feed_cert_data,
                        consumer_cert_data=consumer_cert_data, checksum_type=repo['checksum_type'])
        else:
            self.create(clone_id, clone_name, repo['arch'], feed=parent_relative_path, groupid=groupid,
                        relative_path=relative_path, feed_cert_data=feed_cert_data,
                        consumer_cert_data=consumer_cert_data, checksum_type=repo['checksum_type'])

        # Associate filters if specified
        if len(filters) > 0:
            self.add_filters(clone_id, filter_ids=filters)

        # Sync from parent repo
        try:
            self._sync(clone_id, progress_callback=progress_callback)
        except Exception, e:
            log.error(e)
            log.warn("Traceback: %s" % (traceback.format_exc()))
            raise PulpException("Repo cloning of [%s] failed" % id)

        # Update feed type for cloned repo if "origin" or "feedless"
        cloned_repo = self.repository(clone_id)
        if feed == "origin":
            cloned_repo['source'] = repo['source']
        elif feed == "none":
            cloned_repo['source'] = None
        self.collection.save(cloned_repo, safe=True)

        # Update clone_ids for parent repo
        clone_ids = repo['clone_ids']
        clone_ids.append(clone_id)
        repo['clone_ids'] = clone_ids
        self.collection.save(repo, safe=True)

        # Update gpg keys from parent repo
        keylist = []
        key_paths = self.listkeys(id)
        for key_path in key_paths:
            key_path = REPOS_LOCATION + key_path
            f = open(key_path)
            fn = os.path.basename(key_path)
            content = f.read()
            keylist.append((fn, content))
            f.close()
        self.addkeys(clone_id, keylist)

    @audit()
    def clone(self, id, clone_id, clone_name, feed='parent', groupid=[], relative_path=None,
              progress_callback=None, timeout=None, filters=[]):
        """
        Run a repo clone asynchronously.
        """
        task = run_async(self._clone,
                         [id, clone_id, clone_name, feed, groupid, relative_path, filters],
                         {},
                         timeout=timeout)
        if feed in ('feedless', 'parent'):
            task.set_progress('progress_callback', repo_sync.local_progress_callback)
        else:
            task.set_progress('progress_callback', repo_sync.yum_rhn_progress_callback)
        return task

    @audit(params=['groupid', 'content_set'])
    def create_product_repo(self, content_set, cert_data, groupid=None, gpg_keys=None):
        """
         Creates a repo associated to a product. Usually through an event raised
         from candlepin
         @param groupid: A product the candidate repo should be associated with.
         @type groupid: str
         @param content_set: a dict of content set labels and relative urls
         @type content_set: dict(<label> : <relative_url>,)
         @param cert_data: a dictionary of ca_cert, cert and key for this product
         @type cert_data: dict(ca : <ca_cert>, cert: <ent_cert>, key : <cert_key>)
         @param gpg_keys: list of keys to be associated with the repo
         @type gpg_keys: list(dict(gpg_key_label : <gpg-key-label>, gpg_key_url : url),)
        """
        if not cert_data or not content_set:
            # Nothing further can be done, exit
            return
        cert_files = repo_cert_utils.write_feed_cert_bundle(groupid, cert_data)
        CDN_URL = config.config.get("repos", "content_url")
        CDN_HOST = urlparse(CDN_URL).hostname
        serv = CDNConnection(CDN_HOST, cacert=cert_files['ca'],
                                     cert=cert_files['cert'], key=cert_files['key'])
        serv.connect()
        repo_info = serv.fetch_listing(content_set)
        gkeys = self._get_gpg_keys(serv, gpg_keys)
        for label, uri in repo_info.items():
            try:
                repo = self.create(label, label, arch=label.split("-")[-1],
                                   feed="yum:" + CDN_URL + '/' + uri,
                                   feed_cert_data=cert_data, groupid=[groupid],
                                   relative_path=uri)
                repo['release'] = label.split("-")[-2]
                self.addkeys(repo['id'], gkeys)
                self.collection.save(repo, safe=True)
            except:
                log.error("Error creating repo %s for product %s" % (label, groupid))
                continue

        serv.disconnect()

    @audit(params=['groupid', 'content_set'])
    def update_product_repo(self, content_set, cert_data, groupid=None, gpg_keys=[]):
        """
         Creates a repo associated to a product. Usually through an event raised
         from candlepin
         @param groupid: A product the candidate repo should be associated with.
         @type groupid: str
         @param content_set: a dict of content set labels and relative urls
         @type content_set: dict(<label> : <relative_url>,)
         @param cert_data: a dictionary of ca_cert, cert and key for this product
         @type cert_data: dict(ca : <ca_cert>, cert: <ent_cert>, key : <cert_key>)
         @param gpg_keys: list of keys to be associated with the repo
         @type gpg_keys: list(dict(gpg_key_label : <gpg-key-label>, gpg_key_url : url),)
        """
        if not cert_data or not content_set:
            # Nothing further can be done, exit
            return
        cert_files = repo_cert_utils.write_feed_cert_bundle(groupid, cert_data)
        CDN_URL = config.config.get("repos", "content_url")
        CDN_HOST = urlparse(CDN_URL).hostname
        serv = CDNConnection(CDN_HOST, cacert=cert_files['ca'],
                                     cert=cert_files['cert'], key=cert_files['key'])
        serv.connect()
        repo_info = serv.fetch_listing(content_set)
        gkeys = self._get_gpg_keys(serv, gpg_keys)
        for label, uri in repo_info.items():
            try:
                repo = self._get_existing_repo(label)
                repo['feed'] = "yum:" + CDN_URL + '/' + uri
                if cert_data:
                    cert_files = repo_cert_utils.write_feed_cert_bundle(label, cert_data)
                    for key, value in cert_files.items():
                        repo[key] = value
                repo['arch'] = label.split("-")[-1]
                repo['relative_path'] = uri
                repo['groupid'] = [groupid]
                self.addkeys(repo['id'], gkeys)
                self.collection.save(repo, safe=True)
            except PulpException, pe:
                log.error(pe)
                continue
            except:
                log.error("Error updating repo %s for product %s" % (label, groupid))
                continue

        serv.disconnect()

    def _get_gpg_keys(self, serv, gpg_key_list):
        gpg_keys = []
        for gpgkey in gpg_key_list:
            label = gpgkey['gpg_key_label']
            uri = str(gpgkey['gpg_key_url'])
            try:
                if uri.startswith("file://"):
                    key_path = urlparse(uri).path.encode('ascii', 'ignore')
                    ginfo = open(key_path, "rb").read()
                else:
                    ginfo = serv.fetch_gpgkeys(uri)
                gpg_keys.append((label, ginfo))
            except Exception:
                log.error("Unable to fetch the gpg key info for %s" % uri)
        return gpg_keys

    def delete_product_repo(self, groupid=None):
        """
         delete repos associated to a product. Usually through an event raised
         from candlepin
         @param groupid: A product the candidate repo should be associated with.
         @type groupid: str
        """
        if not groupid:
            # Nothing further can be done, exit
            return
        repos = self.repositories(spec={"groupid" : groupid})
        log.info("List of repos to be deleted %s" % repos)
        for repo in repos:
            try:
                self.collection.delete({'id':repo['id']}, safe=True)
            except:
                log.error("Error deleting repo %s for product %s" % (repo['id'], groupid))
                continue

    @event(subject='repo.deleted')
    @audit()
    def delete(self, id, keep_files=False):
        repo = self._get_existing_repo(id)
        log.info("Delete API call invoked %s" % repo)

        # Ensure the repo is not currently associated with a CDS. If it is, the user
        # will have to explicitly remove that association first. This is to prevent the
        # case where a user needs the repo to be immediately removed from being served,
        # but may forget it's currently on a CDS.
        associated_cds_instances = self.cdsapi.cds_with_repo(id)
        if len(associated_cds_instances) != 0:
            hostnames = [c['hostname'] for c in associated_cds_instances]
            log.error('Attempted to delete repo [%s] but it is associated with CDS instances [%s]' % (id, ', '.join(hostnames)))
            raise PulpException('Repo [%s] cannot be deleted until it is unassociated from the CDS instances [%s]' % (id, ', '.join(hostnames)))

        #update feed of clones of this repo to None unless they point to origin feed
        for clone_id in repo['clone_ids']:
            cloned_repo = self._get_existing_repo(clone_id)
            if cloned_repo['source'] != repo['source']:
                cloned_repo['source'] = None
                self.collection.save(cloned_repo, safe=True)

        #update clone_ids of its parent repo        
        parent_repos = self.repositories({'clone_ids' : id})
        if len(parent_repos) == 1:
            parent_repo = parent_repos[0]
            clone_ids = parent_repo['clone_ids']
            clone_ids.remove(id)
            parent_repo['clone_ids'] = clone_ids
            self.collection.save(parent_repo, safe=True)

        self._delete_published_link(repo)
        delete_schedule(repo)

        # delete gpg key links
        path = repo['relative_path']
        ks = KeyStore(path)
        ks.clean(True)

        #remove packages
        # clear package list to decrement each package's reference count
        packages = repo["packages"]
        repo["packages"] = []
        self.collection.save(repo, safe=True)
        for pkgid in packages:
            try:
                self.packageapi.delete(pkgid, keep_files)
            except PackageHasReferences:
                log.info(
                    'package "%s" has references, not deleted',
                    pkgid)
            except Exception, ex:
                log.exception(ex)

        #remove any distributions
        for distroid in repo['distributionid']:
            self.remove_distribution(repo['id'], distroid)

        #remove files:
        for fileid in repo['files']:
            repos = self.find_repos_by_files(fileid)
            if repo["id"] in repos and len(repos) == 1:
                self.fileapi.delete(fileid, keep_files)
            else:
                log.info("Not deleting %s since it is referenced by these repos: %s" % (fileid, repos))
        #unsubscribe consumers from this repo
        #importing here to bypass circular imports
        from pulp.server.api.consumer import ConsumerApi
        capi = ConsumerApi()
        bound_consumers = consumer_utils.consumers_bound_to_repo(repo['id'])
        for consumer in bound_consumers:
            try:
                log.info("Unsubscribe repoid %s from consumer %s" % (repo['id'], consumer['id']))
                capi.unbind(consumer['id'], repo['id'])
            except:
                log.error("failed to unbind repoid %s from consumer %s moving on.." % \
                          (repo['id'], consumer['id']))
                continue

        repo_location = pulp.server.util.top_repos_location()

        #delete any data associated to this repo
        for field in ['relative_path']:
            if field == 'relative_path' and repo[field]:
                fpath = os.path.join(repo_location, repo[field])
            else:
                fpath = repo[field]
            if fpath and os.path.exists(fpath):
                try:
                    if os.path.isfile(fpath):
                        os.remove(fpath)
                    else: # os.path.isdir(fpath):
                        shutil.rmtree(fpath)
                    log.info("removing repo files .... %s" % fpath)
                except:
                    #file removal failed
                    log.error("Unable to cleanup file %s " % fpath)
                    continue

        # Delete any certificate bundles for the repo
        repo_cert_utils = RepoCertUtils(config.config)
        repo_cert_utils.delete_for_repo(id)

        # Remove this repo from the protected repos list in case that existed
        protected_repo_utils = ProtectedRepoUtils(config.config)
        protected_repo_utils.delete_protected_repo(repo['relative_path'])

        # Notify any CDS instances that the repo protection should be deleted
        self.cdsapi.set_repo_auth(id, repo['relative_path'], None)

        # delete the object
        self.collection.remove({'id' : id}, safe=True)

    @event(subject='repo.updated')
    @audit()
    def update(self, id, delta):
        """
        Update a repo object.
        @param id: The repo ID.
        @type id: str
        @param delta: A dict containing update keywords.
        @type delta: dict
        @return: The updated object
        @rtype: dict
        """
        delta.pop('id', None)
        repo = self._get_existing_repo(id)
        prevpath = repo.get('relative_path')
        newpath = delta.pop('relative_path', None)
        hascontent = self._hascontent(repo)
        repo_cert_utils = RepoCertUtils(config.config)
        protected_repo_utils = ProtectedRepoUtils(config.config)

        # Keeps a running track of whether or not the changes require notifying consumers
        # Also need to know later on if a consumer cert was updated.
        update_consumers = False
        consumer_cert_updated = False
        for key, value in delta.items():
            # simple changes
            if key in ('name', 'arch',):
                repo[key] = value
                if key == 'name':
                    update_consumers = True
                continue
            # Feed certificate bundle changed
            if key == 'feed_cert_data':
                written_files = repo_cert_utils.write_feed_cert_bundle(id, value)
                for item in written_files:
                    repo['feed_' + item] = written_files[item]
                continue
            # Consumer certificate bundle changed
            if key == 'consumer_cert_data':
                written_files = repo_cert_utils.write_consumer_cert_bundle(id, value)
                for item in written_files:
                    repo['consumer_' + item] = written_files[item]
                consumer_cert_updated = True
                continue
            # feed changed
            if key == 'feed':
                repo[key] = value
                if value:
                    ds = model.RepoSource(value)
                    repo['source'] = ds
                    if not newpath:
                        newpath = urlparse(ds.url)[2]
                continue
            # sync_schedule changed
            if key == 'sync_schedule':
                if value:
                    update_schedule(repo, value)
                else:
                    delete_schedule(repo)
                continue
            if key == 'use_symlinks':
                if hascontent and (value != repo[key]):
                    raise PulpException(
                        "Repository has content, symlinks cannot be changed")
                repo[key] = value
                continue
            raise Exception, \
                'update keyword "%s", not-supported' % key
        # make sure path is relative.
        if newpath:
            newpath = newpath.strip('/')
        else:
            newpath = prevpath
        pathchanged = (prevpath != newpath)
        #
        # After the repo contains content, the relative path may
        # not be changed indirectly (feed) or directly (relativepath)
        #
        if pathchanged:
            update_consumers = True
            if not hascontent:
                rootdir = pulp.server.util.top_repos_location()
                path = os.path.join(rootdir, prevpath)
                if os.path.exists(path):
                    os.rmdir(path)
                repo['relative_path'] = newpath
                path = os.path.join(rootdir, newpath)
                if not os.path.exists(path):
                    os.makedirs(path)

                # In case the old path had repo protection in place, try to
                # remove it (this call won't fail if it wasn't in place)
                protected_repo_utils.delete_protected_repo(prevpath)
                
            else:
                raise PulpException(
                    "Repository has content, relative path cannot be changed")

        # If the consumer certs were updated, update the protected repo listings.
        # This has to be done down here in case the relative path has changed as well.
        if consumer_cert_updated:
            bundle = repo_cert_utils.read_consumer_cert_bundle(id)
            if bundle is None:
                protected_repo_utils.delete_protected_repo(repo['relative_path'])
                self.cdsapi.set_repo_auth(id, repo['relative_path'], None)
            else:
                protected_repo_utils.add_protected_repo(repo['relative_path'], id)
                self.cdsapi.set_repo_auth(id, repo['relative_path'], bundle)
        
        # store changed object
        self.collection.save(repo, safe=True)
        # Update subscribed consumers after the object has been saved
        if update_consumers:
            self.update_repo_on_consumers(repo)
        return repo

    def repositories(self, spec=None, fields=None):
        """
        Return a list of Repositories
        """
        return list(self.collection.find(spec=spec, fields=fields))

    def repository(self, id, fields=None):
        """
        Return a single Repository object
        """
        repos = self.repositories({'id': id}, fields)
        if not repos:
            return None
        return repos[0]

    def packages(self, repo_id, **kwargs):
        """
        Return list of Package objects in this Repo
        @type repo_id: str
        @param repo_id: repository id
        @type kwargs: variable keyword arguments accepted
        @param kwargs: keyword arguments will be passed into package lookup query
        @rtype: list
        @return: package objects belonging to this repository
        """
        repo = self._get_existing_repo(repo_id)
        if not kwargs:
            return self.packageapi.packages_by_id(repo["packages"])
        search_dict = {}
        for key in kwargs:
            search_dict[key] = kwargs[key]
        return self.packageapi.packages_by_id(repo["packages"], **search_dict)

    def package_count(self, id):
        """
        Return the number of packages in a repository.
        @type id: str
        @param id: repository id
        @rtype: int
        @return: the number of package in the repository corresponding to id
        """
        return self.repository(id, fields=["package_count"])['package_count']

    def get_package(self, repo_id, name):
        return self.get_packages_by_name(repo_id, name)

    def get_packages_by_id(self, repo_id, pkg_ids):
        """
        Return package objects for the passed in pkg_ids that are in repo_id
        @type repo_id: string
        @param repo_id: repository id
        @type pkg_ids: list of strings
        @param pkg_ids: list of package ids
        """
        repo = self._get_existing_repo(repo_id)
        #Restrict id's to only those that are in this repository
        ids = list(set(pkg_ids).intersection(repo["packages"]))
        return self.packageapi.packages_by_id(ids)

    def get_packages_by_name(self, repo_id, name):
        """
        Return matching Package objects in this Repo
        """
        repo = self._get_existing_repo(repo_id)
        return self.packageapi.packages_by_id(repo["packages"], name=name)

    def get_packages_by_nvrea(self, repo_id, nvreas=[], verify_existing=True):
        """
        Check if package exists or not in this repo for given nvrea
        @return: [{"filename":pulp.server.db.model.resoure.Package}
        """
        log.debug("looking up pkg(s) [%s] in repo [%s]" % (nvreas, repo_id))
        repo = self._get_existing_repo(repo_id)
        repo_packages = repo['packages']
        result = self.packageapi.or_query(nvreas, restrict_ids=repo_packages)
        pkgs = {}
        for p in result:
            if verify_existing:
                pkg_repo_path = pulp.server.util.get_repo_package_path(
                    repo['relative_path'], p['filename'])
                if os.path.exists(pkg_repo_path):
                    pkgs[p['filename']] = p
            else:
                pkgs[p['filename']] = p
        return pkgs

    def get_packages_by_filename(self, repo_id, filenames=[]):
        """
          Return matching Package object in this Repo by filename
        """
        repo = self._get_existing_repo(repo_id)
        return self.packageapi.packages_by_id(repo["packages"], filename={"$in":filenames})

    def get_packages(self, repo_id, spec={}, pkg_fields=None):
        """
        Generic call to get the packages in a repository that match the given
        specification.
        """
        repo = self._get_existing_repo(repo_id, ['packages'])
        collection = model.Package.get_collection()
        spec['id'] = {'$in': list(repo['packages'])}
        cursor = collection.find(spec=spec, fields=pkg_fields)
        if cursor.count() > 0:
            return list(cursor)
        return []

    @event(subject='repo.updated.content')
    @audit()
    def add_package(self, repoid, packageids=[]):
        """
        Adds the passed in package to this repo
        @return:    [] on success
                    [(package_id,(name,epoch,version,release,arch),filename,checksum)] on error, 
                    where each id represents a package id that couldn't be added
        """
        if not packageids:
            log.debug("add_package(%s, %s) called with no packageids to add" % (repoid, packageids))
            return []
        def get_pkg_tup(package):
            return (package['name'], package['epoch'], package['version'], package['release'], package['arch'])
        def get_pkg_nevra(package):
            return dict(zip(("name", "epoch", "version", "release", "arch"), get_pkg_tup(package)))
        def form_error_tup(pkg):
            pkg_tup = get_pkg_tup(pkg)
            return (pkg["id"], pkg_tup, pkg["filename"], pkg["checksum"]["sha256"])

        start_add_packages = time.time()
        errors = []
        repo = self._get_existing_repo(repoid)
        if not repo:
            log.error("Couldn't find repository [%s]" % (repoid))
            return [(pkg_id, (None, None, None, None, None), None, None) for pkg_id in packageids]
        repo_path = os.path.join(
                pulp.server.util.top_repos_location(), repo['relative_path'])
        if not os.path.exists(repo_path):
            os.makedirs(repo_path)
        packages = {}
        nevras = {}
        filenames = {}
        # Convert package ids to package objects
        pkg_coll = model.Package.get_collection()
        result = pkg_coll.find({"id":{"$in":packageids}})
        pkg_objects = {}
        for p in result:
            pkg_objects[p["id"]] = p
        log.info("Finished created pkg_object in %s seconds" % (time.time() - start_add_packages))
        # Desire to keep the order dictated by calling arg of 'packageids'
        for pkg_id in packageids:
            if not pkg_objects.has_key(pkg_id):
                # Detect if any packageids passed in could not be located
                log.error("No Package with id: %s found" % pkg_id)
                errors.append((pkg_id, (None, None, None, None, None), None, None))
                continue
            pkg = pkg_objects[pkg_id]
            pkg_tup = get_pkg_tup(pkg)
            if nevras.has_key(pkg_tup):
                log.error("Duplicate NEVRA detected [%s] with package id [%s] and sha256 [%s]" \
                        % (pkg_tup, pkg["id"], pkg["checksum"]["sha256"]))
                errors.append(form_error_tup(pkg))
                continue
            if filenames.has_key(pkg["filename"]):
                log.error("Duplicate filename detected [%s] with package id [%s] and sha256 [%s]" \
                        % (pkg["filename"], pkg["id"], pkg["checksum"]["sha256"]))
                errors.append(form_error_tup(pkg))
                continue
            nevras[pkg_tup] = pkg["id"]
            filenames[pkg["filename"]] = pkg
            packages[pkg["id"]] = pkg
        # Check for duplicate NEVRA already in repo
        log.info("Finished check of NEVRA/filename in argument data by %s seconds" % (time.time() - start_add_packages))
        # This took 528 seconds with rhel-i386-vt-5 being added and roughly 14Gig of RAM in mongo
        # found = self.get_packages_by_nvrea(repo['id'], nevras.values())
        # Exploring alternate of operating on each nevra one at a time for now
        found = {}
        for n in nevras:
            pkg = pkg_objects[nevras[n]]
            nevra = get_pkg_nevra(pkg)
            result = self.get_packages_by_nvrea(repo['id'], [nevra])
            for f in result:
                found[f] = result[f]
        for fname in found:
            pkg = found[fname]
            pkg_tup = get_pkg_tup(pkg)
            if not nevras.has_key(pkg_tup):
                log.error("Unexpected error, can't find [%s] yet it was returned as a duplicate NEVRA in repo [%s]" % (pkg_tup, repo["id"]))
                continue
            log.error("Package with same NVREA [%s] already exists in repo [%s]" % (pkg_tup, repo['id']))
            errors.append(form_error_tup(pkg))
            if packages.has_key(nevras[pkg_tup]):
                del packages[nevras[pkg_tup]]
        # Check for same filename in calling data or for existing
        log.info("Finished check of existing NEVRA by %s seconds" % (time.time() - start_add_packages))
        found = self.get_packages_by_filename(repo["id"], filenames.keys())
        for pid in found:
            pkg = found[pid]
            if not filenames.has_key(pkg["filename"]):
                log.error("Unexpected error, can't find [%s] yet it was returned as a duplicate filename in repo [%s]" % (pkg["filename"], repo["id"]))
                continue
            log.error("Package with same filename [%s] already exists in repo [%s]" \
                    % (pkg["filename"], repo['id']))
            errors.append(form_error_tup(pkg))
            del_pkg_id = filenames[pkg["filename"]]["id"]
            if packages.has_key(del_pkg_id):
                del packages[del_pkg_id]
        log.info("Finished check of get_packages_by_filename() by %s seconds" % (time.time() - start_add_packages))
        for index, pid in enumerate(packages):
            pkg = packages[pid]
            self._add_package(repo, pkg)
            log.debug("Added: %s to repo: %s, progress %s/%s" % (pkg['filename'], repo['id'], index, len(packages)))
            shared_pkg = pulp.server.util.get_shared_package_path(
                    pkg['name'], pkg['version'], pkg['release'],
                    pkg['arch'], pkg["filename"], pkg['checksum'])
            pkg_repo_path = pulp.server.util.get_repo_package_path(
                    repo['relative_path'], pkg["filename"])
            if not os.path.exists(pkg_repo_path):
                try:
                    pulp.server.util.create_rel_symlink(shared_pkg, pkg_repo_path)
                except OSError:
                    log.error("Link %s already exists" % pkg_repo_path)
        self.collection.save(repo, safe=True)
        end_add_packages = time.time()
        log.info("inside of repo.add_packages() adding packages took %s seconds" % (end_add_packages - start_add_packages))
        #TODO: Make this an async task; so client wouldnt wait
        pulp.server.util.create_repo(repo_path, checksum_type=repo["checksum_type"])
        return errors

    def _add_package(self, repo, p):
        """
        Responsible for properly associating a Package to a Repo
        """
        pkgid = p
        try:
            pkgid = p["id"]
        except:
            # Attempt to access as a SON or a Dictionary, Fall back to a regular package id
            pass
        if pkgid not in repo['packages']:
            repo['packages'].append(pkgid)
            repo['package_count'] = repo['package_count'] + 1

    @audit()
    def remove_package(self, repoid, p):
        """Note: This method does not update repo metadata.
        It is assumed metadata has already been updated.
        """
        return self.remove_packages(repoid, [p])

    @event(subject='repo.updated.content')
    def remove_packages(self, repoid, pkgobjs=[]):
        """
         Remove one or more packages from a repository
         Note: This method does not update repo metadata.
         It is assumed metadata has already been updated.
        """
        if not pkgobjs:
            log.debug("remove_packages invoked on %s with no packages" % (repoid))
            # Nothing to perform, return
            return
        repo = self._get_existing_repo(repoid)
        for pkg in pkgobjs:
            # this won't fail even if the package is not in the repo's packages
            #removed_pkg = repo['packages'].pop(pkg['id'], None)
            if pkg['id'] not in repo['packages']:
                log.debug("Attempted to remove a package<%s> that isn't part of repo[%s]" % (pkg["filename"], repoid))
                continue
            repo['packages'].remove(pkg['id'])
            repo['package_count'] = repo['package_count'] - 1
            # Remove package from repo location on file system
            pkg_repo_path = pulp.server.util.get_repo_package_path(
                repo['relative_path'], pkg["filename"])
            if os.path.exists(pkg_repo_path):
                log.debug("Delete package %s at %s" % (pkg["filename"], pkg_repo_path))
                os.remove(pkg_repo_path)
        self.collection.save(repo, safe=True)
        repo_path = os.path.join(
                pulp.server.util.top_repos_location(), repo['relative_path'])
        if not os.path.exists(repo_path):
            os.makedirs(repo_path)
        #TODO: Make this an async task; so client wouldnt wait
        pulp.server.util.create_repo(repo_path, checksum_type=repo["checksum_type"])

    def find_repos_by_package(self, pkgid):
        """
        Return repos that contain passed in package id
        @param pkgid: package id
        """
        found = self.collection.find({"packages":pkgid}, fields=["id"])
        return [r["id"] for r in found]

    def errata(self, id, types=()):
        """
         Look up all applicable errata for a given repo id
        """
        repo = self._get_existing_repo(id)
        errata = repo['errata']
        if not errata:
            return []
        if types:
            try:
                return [item for type in types for item in errata[type]]
            except KeyError, ke:
                log.debug("Invalid errata type requested :[%s]" % (ke))
                raise PulpException("Invalid errata type requested :[%s]" % (ke))
        return list(chain.from_iterable(errata.values()))

    @audit()
    def add_erratum(self, repoid, erratumid):
        """
        Adds in erratum to this repo
        """
        repo = self._get_existing_repo(repoid)
        self._add_erratum(repo, erratumid)
        self.collection.save(repo, safe=True)
        self._update_errata_packages(repoid, [erratumid], action='add')
        updateinfo.generate_updateinfo(repo)

    def add_errata(self, repoid, errataids=()):
        """
         Adds a list of errata to this repo
        """
        repo = self._get_existing_repo(repoid)
        for erratumid in errataids:
            self._add_erratum(repo, erratumid)
        self.collection.save(repo, safe=True)
        self._update_errata_packages(repoid, errataids, action='add')
        updateinfo.generate_updateinfo(repo)

    def _update_errata_packages(self, repoid, errataids=[], action=None):
        repo = self._get_existing_repo(repoid)
        addids = []
        rmids = []
        for erratumid in errataids:
            erratum = self.errataapi.erratum(erratumid)
            if erratum is None:
                log.info("No Erratum with id: %s found" % erratumid)
                continue

            for pkg in erratum['pkglist']:
                for pinfo in pkg['packages']:
                    if pinfo['epoch'] in ['None', None]:
                        epoch = '0'
                    else:
                        epoch = pinfo['epoch']
                    epkg = self.packageapi.package_by_ivera(pinfo['name'],
                                                            pinfo['version'],
                                                            epoch,
                                                            pinfo['release'],
                                                            pinfo['arch'])
                    if epkg:
                        addids.append(epkg['id'])
                        rmids.append(epkg)
        if action == 'add':
            self.add_package(repo['id'], addids)
        elif action == 'delete':
            self.remove_packages(repo['id'], rmids)

    def _add_erratum(self, repo, erratumid):
        """
        Responsible for properly associating an Erratum to a Repo
        """
        erratum = self.errataapi.erratum(erratumid)
        if erratum is None:
            raise PulpException("No Erratum with id: %s found" % erratumid)

        errata = repo['errata']
        try:
            if erratum['id'] in errata[erratum['type']]:
                #errata already in repo, continue
                return
        except KeyError:
            errata[erratum['type']] = []

        errata[erratum['type']].append(erratum['id'])


    @audit()
    def delete_erratum(self, repoid, erratumid):
        """
        delete erratum from this repo
        """
        repo = self._get_existing_repo(repoid)
        self._delete_erratum(repo, erratumid)
        self.collection.save(repo, safe=True)
        self._update_errata_packages(repoid, [erratumid], action='delete')
        updateinfo.generate_updateinfo(repo)

    def delete_errata(self, repoid, errataids):
        """
        delete list of errata from this repo
        """
        repo = self._get_existing_repo(repoid)
        for erratumid in errataids:
            self._delete_erratum(repo, erratumid)
        self.collection.save(repo, safe=True)
        self._update_errata_packages(repoid, errataids, action='delete')
        updateinfo.generate_updateinfo(repo)

    def _delete_erratum(self, repo, erratumid):
        """
        Responsible for properly removing an Erratum from a Repo
        """
        erratum = self.errataapi.erratum(erratumid)
        if erratum is None:
            raise PulpException("No Erratum with id: %s found" % erratumid)
        try:
            curr_errata = repo['errata'][erratum['type']]
            if erratum['id'] not in curr_errata:
                log.debug("Erratum %s Not in repo. Nothing to delete" % erratum['id'])
                return
            del curr_errata[curr_errata.index(erratum['id'])]
            repos = self.find_repos_by_errataid(erratum['id'])
            if repo["id"] in repos and len(repos) == 1:
                self.errataapi.delete(erratum['id'])
            else:
                log.debug("Not deleting %s since it is referenced by these repos: %s" % (erratum["id"], repos))
        except Exception, e:
            raise PulpException("Erratum %s delete failed due to Error: %s" % (erratum['id'], e))

    def find_repos_by_errataid(self, errata_id):
        """
        Return repos that contain passed in errata_id
        """
        ret_val = []
        repos = self.repositories(fields=["id", "errata"])
        for r in repos:
            for e_type in r["errata"]:
                if errata_id in r["errata"][e_type]:
                    ret_val.append(r["id"])
                    break
        return ret_val

    @audit(params=['repoid', 'group_id', 'group_name'])
    def create_packagegroup(self, repoid, group_id, group_name, description):
        """
        Creates a new packagegroup saved in the referenced repo
        @param repoid:
        @param group_id:
        @param group_name:
        @param description:
        @return packagegroup object
        """
        repo = self._get_existing_repo(repoid)
        if not repo:
            raise PulpException("Unable to find repository [%s]" % (repoid))
        if group_id in repo['packagegroups']:
            raise PulpException("Package group %s already exists in repo %s" %
                                (group_id, repoid))
        group = model.PackageGroup(group_id, group_name, description)
        repo["packagegroups"][group_id] = group
        self.collection.save(repo, safe=True)
        self._update_groups_metadata(repo["id"])
        return group

    @audit()
    def delete_packagegroup(self, repoid, groupid):
        """
        Remove a packagegroup from a repo
        @param repoid: repo id
        @param groupid: package group id
        """
        repo = self._get_existing_repo(repoid)
        if groupid not in repo['packagegroups']:
            raise PulpException("Group [%s] does not exist in repo [%s]" % (groupid, repo["id"]))
        if repo['packagegroups'][groupid]["immutable"]:
            raise PulpException("Changes to immutable groups are not supported: %s" % (groupid))
        del repo['packagegroups'][groupid]
        self.collection.save(repo, safe=True)
        self._update_groups_metadata(repo["id"])

    @audit()
    def update_packagegroup(self, repoid, pg):
        """
        Save the passed in PackageGroup to this repo
        @param repoid: repo id
        @param pg: packagegroup
        """
        repo = self._get_existing_repo(repoid)
        pg_id = pg['id']
        if pg_id in repo['packagegroups']:
            if repo["packagegroups"][pg_id]["immutable"]:
                raise PulpException("Changes to immutable groups are not supported: %s" % (pg["id"]))
        repo['packagegroups'][pg_id] = pg
        self.collection.save(repo, safe=True)
        self._update_groups_metadata(repo["id"])

    @audit()
    def update_packagegroups(self, repoid, pglist):
        """
        Save the list of passed in PackageGroup objects to this repo
        @param repoid: repo id
        @param pglist: list of packagegroups
        """
        repo = self._get_existing_repo(repoid)
        for item in pglist:
            if item['id'] in repo['packagegroups']:
                if repo['packagegroups'][item["id"]]["immutable"]:
                    raise PulpException("Changes to immutable groups are not supported: %s" % (item["id"]))
            repo['packagegroups'][item['id']] = item
        self.collection.save(repo, safe=True)
        self._update_groups_metadata(repo["id"])

    def packagegroups(self, id):
        """
        Return list of PackageGroup objects in this Repo
        @param id: repo id
        @return: packagegroup or None
        """
        repo = self._get_existing_repo(id)
        return repo['packagegroups']

    def packagegroup(self, repoid, groupid):
        """
        Return a PackageGroup from this Repo
        @param repoid: repo id
        @param groupid: packagegroup id
        @return: packagegroup or None
        """
        repo = self._get_existing_repo(repoid)
        return repo['packagegroups'].get(groupid, None)


    @audit()
    def add_packages_to_group(self, repoid, groupid, pkg_names=(),
            gtype="default", requires=None):
        """
        @param repoid: repository id
        @param groupid: group id
        @param pkg_names: package names
        @param gtype: OPTIONAL type of package group,
            example "mandatory", "default", "optional", "conditional"
        @param requires: represents the 'requires' field for a 
            conditonal package group entry only needed when 
            gtype is 'conditional'
        We are not restricting package names to packages in the repo.  
        It is possible and acceptable for a package group to refer to packages which
        are not known to the repo or pulp.  The package group will be used on 
        the client and will have access to all repos the client can see.
        """
        repo = self._get_existing_repo(repoid)
        if groupid not in repo['packagegroups']:
            raise PulpException("No PackageGroup with id: %s exists in repo %s"
                                % (groupid, repoid))
        group = repo["packagegroups"][groupid]
        if group["immutable"]:
            raise PulpException("Changes to immutable groups are not supported: %s" % (group["id"]))

        for pkg_name in pkg_names:
            if gtype == "mandatory":
                if pkg_name not in group["mandatory_package_names"]:
                    if pkg_name not in group["mandatory_package_names"]:
                        group["mandatory_package_names"].append(pkg_name)
            elif gtype == "conditional":
                if not requires:
                    raise PulpException("Parameter 'requires' has not been set, it is required by conditional group types")
                group["conditional_package_names"][pkg_name] = requires
            elif gtype == "optional":
                if pkg_name not in group["optional_package_names"]:
                    if pkg_name not in group["optional_package_names"]:
                        group["optional_package_names"].append(pkg_name)
            else:
                if pkg_name not in group["default_package_names"]:
                    if pkg_name not in group["default_package_names"]:
                        group["default_package_names"].append(pkg_name)
        self.collection.save(repo, safe=True)
        self._update_groups_metadata(repo["id"])

    @audit()
    def delete_package_from_group(self, repoid, groupid, pkg_name, gtype="default"):
        """
        @param repoid: repository id
        @param groupid: group id
        @param pkg_name: package name
        @param gtype: OPTIONAL type of package group,
            example "mandatory", "default", "optional"
        """
        repo = self._get_existing_repo(repoid)
        if groupid not in repo['packagegroups']:
            raise PulpException("No PackageGroup with id: %s exists in repo %s"
                                % (groupid, repoid))
        group = repo["packagegroups"][groupid]
        if group["immutable"]:
            raise PulpException("Changes to immutable groups are not supported: %s" % (group["id"]))

        if gtype == "mandatory":
            if pkg_name in group["mandatory_package_names"]:
                group["mandatory_package_names"].remove(pkg_name)
            else:
                raise PulpException("Package %s not present in package group" % (pkg_name))
        elif gtype == "conditional":
            if pkg_name in group["conditional_package_names"]:
                del group["conditional_package_names"][pkg_name]
            else:
                raise PulpException("Package %s not present in conditional package group" % (pkg_name))
        elif gtype == "optional":
            if pkg_name in group["optional_package_names"]:
                group["optional_package_names"].remove(pkg_name)
            else:
                raise PulpException("Package %s not present in package group" % (pkg_name))
        else:
            if pkg_name in group["default_package_names"]:
                group["default_package_names"].remove(pkg_name)
            else:
                raise PulpException("Package %s not present in package group" % (pkg_name))

        self.collection.save(repo, safe=True)
        self._update_groups_metadata(repo["id"])

    @audit(params=['repoid', 'cat_id', 'cat_name'])
    def create_packagegroupcategory(self, repoid, cat_id, cat_name, description):
        """
        Creates a new packagegroupcategory saved in the referenced repo
        @param repoid:
        @param cat_id:
        @param cat_name:
        @param description:
        @return packagegroupcategory object
        """
        repo = self._get_existing_repo(repoid)
        if cat_id in repo['packagegroupcategories']:
            raise PulpException("Package group category %s already exists in repo %s" %
                                (cat_id, repoid))
        cat = model.PackageGroupCategory(cat_id, cat_name, description)
        repo["packagegroupcategories"][cat_id] = cat
        self.collection.save(repo, safe=True)
        self._update_groups_metadata(repo["id"])
        return cat

    @audit()
    def delete_packagegroupcategory(self, repoid, categoryid):
        """
        Remove a packagegroupcategory from a repo
        """
        repo = self._get_existing_repo(repoid)
        if categoryid not in repo['packagegroupcategories']:
            return
        if repo['packagegroupcategories'][categoryid]["immutable"]:
            raise PulpException("Changes to immutable categories are not supported: %s" % (categoryid))
        del repo['packagegroupcategories'][categoryid]
        self.collection.save(repo, safe=True)
        self._update_groups_metadata(repo["id"])

    @audit()
    def delete_packagegroup_from_category(self, repoid, categoryid, groupid):
        repo = self._get_existing_repo(repoid)
        if categoryid in repo['packagegroupcategories']:
            if repo["packagegroupcategories"][categoryid]["immutable"]:
                raise PulpException(
                        "Changes to immutable categories are not supported: %s" \
                                % (categoryid))
            if groupid not in repo['packagegroupcategories'][categoryid]['packagegroupids']:
                raise PulpException(
                        "Group id [%s] is not in category [%s]" % \
                                (groupid, categoryid))
            repo['packagegroupcategories'][categoryid]['packagegroupids'].remove(groupid)
        self.collection.save(repo, safe=True)
        self._update_groups_metadata(repo["id"])

    @audit()
    def add_packagegroup_to_category(self, repoid, categoryid, groupid):
        repo = self._get_existing_repo(repoid)
        if categoryid in repo['packagegroupcategories']:
            if repo["packagegroupcategories"][categoryid]["immutable"]:
                raise PulpException(
                        "Changes to immutable categories are not supported: %s" \
                                % (categoryid))
        if groupid not in repo['packagegroupcategories'][categoryid]["packagegroupids"]:
            repo['packagegroupcategories'][categoryid]["packagegroupids"].append(groupid)
            self.collection.save(repo, safe=True)
            self._update_groups_metadata(repo["id"])

    @audit()
    def update_packagegroupcategory(self, repoid, pgc):
        """
        Save the passed in PackageGroupCategory to this repo
        """
        repo = self._get_existing_repo(repoid)
        if pgc['id'] in repo['packagegroupcategories']:
            if repo["packagegroupcategories"][pgc["id"]]["immutable"]:
                raise PulpException("Changes to immutable categories are not supported: %s" % (pgc["id"]))
        repo['packagegroupcategories'][pgc['id']] = pgc
        self.collection.save(repo, safe=True)
        self._update_groups_metadata(repo["id"])

    @audit()
    def update_packagegroupcategories(self, repoid, pgclist):
        """
        Save the list of passed in PackageGroupCategory objects to this repo
        """
        repo = self._get_existing_repo(repoid)
        for item in pgclist:
            if item['id'] in repo['packagegroupcategories']:
                if repo["packagegroupcategories"][item["id"]]["immutable"]:
                    raise PulpException("Changes to immutable categories are not supported: %s" % item["id"])
            repo['packagegroupcategories'][item['id']] = item
        self.collection.save(repo, safe=True)
        self._update_groups_metadata(repo["id"])

    def packagegroupcategories(self, id):
        """
        Return list of PackageGroupCategory objects in this Repo
        """
        repo = self._get_existing_repo(id)
        return repo['packagegroupcategories']

    def packagegroupcategory(self, repoid, categoryid):
        """
        Return a PackageGroupCategory object from this Repo
        """
        repo = self._get_existing_repo(repoid)
        return repo['packagegroupcategories'].get(categoryid, None)

    def _update_groups_metadata(self, repoid):
        """
        Updates the groups metadata (example: comps.xml) for a given repo
        @param repoid: repo id
        @return: True if metadata was successfully updated, otherwise False
        """
        repo = self._get_existing_repo(repoid)
        try:
            # If the repomd file is not valid, or if we are missingg
            # a group metadata file, no point in continuing. 
            if not os.path.exists(repo["repomd_xml_path"]):
                log.warn("Skipping update of groups metadata since missing repomd file: '%s'" %
                          (repo["repomd_xml_path"]))
                return False
            xml = comps_util.form_comps_xml(repo['packagegroupcategories'],
                repo['packagegroups'])
            if repo["group_xml_path"] == "":
                repo["group_xml_path"] = os.path.dirname(repo["repomd_xml_path"])
                repo["group_xml_path"] = os.path.join(os.path.dirname(repo["repomd_xml_path"]),
                                                      "comps.xml")
                self.collection.save(repo, safe=True)
            f = open(repo["group_xml_path"], "w")
            f.write(xml.encode("utf-8"))
            f.close()
            if repo["group_gz_xml_path"]:
                gz = gzip.open(repo["group_gz_xml_path"], "wb")
                gz.write(xml.encode("utf-8"))
                gz.close()
            return comps_util.update_repomd_xml_file(repo["repomd_xml_path"],
                repo["group_xml_path"], repo["group_gz_xml_path"])
        except Exception, e:
            log.warn("_update_groups_metadata exception caught: %s" % (e))
            log.warn("Traceback: %s" % (traceback.format_exc()))
            return False

    def get_synchronizer(self, source_type):
        return repo_sync.get_synchronizer(source_type)

    def _sync(self, id, skip_dict={}, progress_callback=None, synchronizer=None, max_speed=None, threads=None):
        """
        Sync a repo from the URL contained in the feed
        @param id repository id
        @type id string
        @param skip_dict dictionary of item types to skip from synchronization
        @type skip_dict dict
        @param progress_callback callback to display progress of synchronization
        @type progress_callback method
        @param synchronizer instance of a specific synchronizer class
        @type synchronizer instance of a L{pulp.server.api.repo_sync.BaseSynchronizer}
        @param max_speed maximum download bandwidth in KB/sec per thread for yum downloads
        @type max_speed int
        @param threads maximum number of threads to use for yum downloading
        @type threads int
        """
        repo = self._get_existing_repo(id)
        repo_source = repo['source']
        if not repo_source:
            raise PulpException("This repo is not setup for sync. Please add packages using upload.")
        if not synchronizer:
            synchronizer = repo_sync.get_synchronizer(repo_source["type"])
        synchronizer.set_callback(progress_callback)
        log.info("Sync of %s starting, skip_dict = %s" % (id, skip_dict))
        start_sync_items = time.time()
        sync_packages, sync_errataids = \
                repo_sync.sync(
                    repo,
                    repo_source,
                    skip_dict,
                    progress_callback,
                    synchronizer,
                    max_speed,
                    threads)
        end_sync_items = time.time()
        log.info("Sync returned %s packages, %s errata in %s seconds" % (len(sync_packages),
            len(sync_errataids), (end_sync_items - start_sync_items)))
        # We need to update the repo object in Mongo to account for
        # package_group info added in sync call
        self.collection.save(repo, safe=True)
        if not skip_dict.has_key('packages') or skip_dict['packages'] != 1:
            old_pkgs = list(set(repo["packages"]).difference(set(sync_packages.keys())))
            old_pkgs = map(self.packageapi.package, old_pkgs)
            old_pkgs = filter(lambda pkg: pkg["repo_defined"], old_pkgs)
            new_pkgs = list(set(sync_packages.keys()).difference(set(repo["packages"])))
            new_pkgs = map(lambda pkg_id: sync_packages[pkg_id], new_pkgs)
            log.info("%s old packages to process, %s new packages to process" % \
                (len(old_pkgs), len(new_pkgs)))
            synchronizer.progress_callback(step="Removing %s packages" % (len(old_pkgs)))
            # Remove packages that are no longer in source repo
            self.remove_packages(repo["id"], old_pkgs)
            # Refresh repo object since we may have deleted some packages
            repo = self._get_existing_repo(id)
            synchronizer.progress_callback(step="Adding %s new packages" % (len(new_pkgs)))
            for pkg in new_pkgs:
                self._add_package(repo, pkg)
            # Update repo for package additions
            self.collection.save(repo, safe=True)
        if not skip_dict.has_key('errata') or skip_dict['errata'] != 1:
            # Determine removed errata
            synchronizer.progress_callback(step="Processing Errata")
            log.info("Examining %s errata from repo %s" % (len(self.errata(id)), id))
            repo_errata = self.errata(id)
            old_errata = list(set(repo_errata).difference(set(sync_errataids)))
            new_errata = list(set(sync_errataids).difference(set(repo_errata)))
            log.info("Removing %s old errata from repo %s" % (len(old_errata), id))
            self.delete_errata(id, old_errata)
            # Refresh repo object 
            repo = self._get_existing_repo(id) #repo object must be refreshed
            log.info("Adding %s new errata to repo %s" % (len(new_errata), id))
            for eid in new_errata:
                self._add_erratum(repo, eid)
        repo['last_sync'] = datetime.now().strftime("%s")
        synchronizer.progress_callback(step="Finished")
        self.collection.save(repo, safe=True)

    @audit()
    def sync(self, id, timeout=None, skip=None, max_speed=None, threads=None):
        """
        Run a repo sync asynchronously.
        """
        repo = self.repository(id)
        task = run_async(self._sync,
                         [id, skip],
                         {'max_speed':max_speed, 'threads':threads},
                         timeout=timeout,
                         task_type=repo_sync.RepoSyncTask)
        if repo['source'] is not None:
            source_type = repo['source']['type']
            if source_type in ('yum', 'rhn'):
                task.set_progress('progress_callback',
                                  repo_sync.yum_rhn_progress_callback)
            elif source_type in ('local'):
                task.set_progress('progress_callback',
                                  repo_sync.local_progress_callback)
            synchronizer = self.get_synchronizer(source_type)
            task.set_synchronizer(synchronizer)
        return task

    def list_syncs(self, id):
        """
        List all the syncs for a given repository.
        """
        return [task
                for task in find_async(method='_sync')
                if id in task.args]

    @audit(params=['id', 'keylist'])
    def addkeys(self, id, keylist):
        repo = self._get_existing_repo(id)
        path = repo['relative_path']
        ks = KeyStore(path)
        added = ks.add(keylist)
        log.info('repository (%s), added keys: %s', id, added)

        # Retrieve the latest set of key names and contents and send to consumers
        gpg_keys = ks.keys_and_contents()
        self.update_gpg_keys_on_consumers(repo, gpg_keys)

        return added

    @audit(params=['id', 'keylist'])
    def rmkeys(self, id, keylist):
        repo = self._get_existing_repo(id)
        path = repo['relative_path']
        ks = KeyStore(path)
        deleted = ks.delete(keylist)
        log.info('repository (%s), delete keys: %s', id, deleted)

        # Retrieve the latest set of key names and contents and send to consumers
        gpg_keys = ks.keys_and_contents()
        self.update_gpg_keys_on_consumers(repo, gpg_keys)

        return deleted

    def listkeys(self, id):
        repo = self._get_existing_repo(id)
        path = repo['relative_path']
        ks = KeyStore(path)
        return ks.list()

    def update_repo_on_consumers(self, repo):
        '''
        Notifies all consumers bound to the given repo that the repo metadata has
        changed. This only refers to data on the repo itself, not its GPG keys or
        host URLs.

        @param repo: repo object containing the full data for the repo, not just the
                     changes
        @type  repo: L{Repo}
        '''
        consumers = consumer_utils.consumers_bound_to_repo(repo['id'])
        bind_data = consumer_utils.build_bind_data(repo, None, None)

        # Blank out the values that haven't changed
        bind_data['host_urls'] = None
        bind_data['gpg_keys'] = None

        # For each consumer, retrieve its proxy and send the update request
        for consumer in consumers:
            repo_proxy = agent.retrieve_repo_proxy(consumer['id'], async=True)
            repo_proxy.update(repo['id'], bind_data)

    def update_gpg_keys_on_consumers(self, repo, gpg_keys):
        '''
        Notifies all consumers bound to the given repo that the GPG keys for the
        repo have changed. The full set of current keys on the repo will be
        sent to consumers. The repo object itself will not be sent.

        @param repo: repo object containing the full data for the repo, not just the
                     changes
        @type  repo: L{Repo}

        @param gpg_keys: mapping of key name to contents; this should contain the
                         full listing of keys for the repo, not just changed keys
        @type  gpg_keys: dict {string : string}
        '''

        consumers = consumer_utils.consumers_bound_to_repo(repo['id'])
        bind_data = consumer_utils.build_bind_data(repo, None, gpg_keys)

        # Blank out the values that haven't changed
        bind_data['host_urls'] = None
        bind_data['repo'] = None

        # For each consumer, retrieve its proxy and send the update request
        for consumer in consumers:
            repo_proxy = agent.retrieve_repo_proxy(consumer['id'], async=True)
            repo_proxy.update(repo['id'], bind_data)

    def all_schedules(self):
        '''
        For all repositories, returns a mapping of repository name to sync schedule.
        
        @rtype:  dict
        @return: key - repo name, value - sync schedule
        '''
        return dict((r['id'], r['sync_schedule']) for r in self.repositories())

    def add_distribution(self, repoid, distroid):
        '''
         Associate a distribution to a given repo
         @param repoid: The repo ID.
         @param distroid: The distribution ID.
        '''
        repo = self._get_existing_repo(repoid)
        if self.distroapi.distribution(distroid) is None:
            raise PulpException("Distribution ID [%s] does not exist" % distroid)
        repo['distributionid'].append(distroid)
        self.collection.save(repo, safe=True)
        if repo['publish']:
            self._create_ks_link(repo)
        log.info("Successfully added distribution %s to repo %s" % (distroid, repoid))

    def remove_distribution(self, repoid, distroid):
        '''
         Delete a distribution from a given repo
         @param repoid: The repo ID.
         @param distroid: The distribution ID.
        '''
        repo = self._get_existing_repo(repoid)
        if distroid in repo['distributionid']:
            del repo['distributionid'][repo['distributionid'].index(distroid)]
            self.collection.save(repo, safe=True)
            self.distroapi.delete(distroid)
            self._delete_ks_link(repo)
            log.info("Successfully removed distribution %s from repo %s" % (distroid, repoid))
        else:
            log.error("No Distribution with ID %s associated to this repo" % distroid)

    def _create_ks_link(self, repo):
        if not os.path.isdir(self.distro_path):
            os.makedirs(self.distro_path)
        source_path = os.path.join(pulp.server.util.top_repos_location(),
                repo["relative_path"])
        if not os.path.isdir(source_path):
            os.makedirs(source_path)
        link_path = os.path.join(self.distro_path, repo["relative_path"])
        log.info("Linking %s" % link_path)
        pulp.server.util.create_rel_symlink(source_path, link_path)

    def _delete_ks_link(self, repo):
        link_path = os.path.join(self.distro_path, repo["relative_path"])
        log.info("Unlinking %s" % link_path)
        if os.path.lexists(link_path):
            # need to use lexists so we will return True even for broken links
            os.unlink(link_path)

    def list_distributions(self, repoid):
        '''
         List distribution in a given repo
         @param repoid: The repo ID.
         @return list: distribution objects.
        '''
        repo = self._get_existing_repo(repoid)
        distributions = []
        for distro in repo['distributionid']:
            distributions.append(self.distroapi.distribution(distro))
        return distributions

    def get_file_checksums(self, data):
        '''
        Fetch the package checksums and filesizes
        @param data: {"repo_id1": ["file_name", ...], "repo_id2": [], ...}
        @return  {"repo_id1": {"file_name": {'checksum':...},...}, "repo_id2": {..}} 
        '''
        result = {}
        for repoid, filenames in data.items():
            repo = self._get_existing_repo(repoid)
            fchecksum = {}
            for fname in filenames:
                filedata = self.packageapi.package_checksum(fname)
                if filedata:
                    fchecksum[fname] = filedata[0]['checksum']
                else:
                    fchecksum[fname] = None
            result[repoid] = fchecksum
        return result

    @event(subject='repo.updated.content')
    @audit()
    def add_file(self, repoid, fileids=[]):
        '''
         Add a file to a repo
         @param repoid: The repo ID.
         @param fileid: file ID.
        '''
        repo = self._get_existing_repo(repoid)
        changed = False
        for fid in fileids:
            fileobj = self.fileapi.file(fid)
            if fileobj is None:
                log.error("File ID [%s] does not exist" % fid)
                continue
            if fid not in repo['files']:
                repo['files'].append(fid)
                changed = True
                shared_file = "%s/%s/%s" % (pulp.server.util.top_file_location(), 
                                            fileobj['checksum']['sha256'][:3], fileobj['filename'])
                file_repo_path = "%s/%s/%s" % (pulp.server.util.top_repos_location(),
                                               repo['relative_path'], fileobj["filename"])
                if not os.path.exists(file_repo_path):
                    try:
                        pulp.server.util.create_symlinks(shared_file, file_repo_path)
                    except OSError:
                        log.error("Link %s already exists" % file_repo_path)
        self.collection.save(repo, safe=True)
        if changed:
            self._generate_file_manifest(repo)
        log.info("Successfully added files %s to repo %s" % (fileids, repoid))

    @event(subject='repo.updated.content')
    @audit()
    def remove_file(self, repoid, fileids=[]):
        '''
         remove a file from a given repo
         @param repoid: The repo ID.
         @param fileid: file ID.
        '''
        repo = self._get_existing_repo(repoid)
        changed = False
        for fid in fileids:
            fileobj = self.fileapi.file(fid)
            if fileobj is None:
                log.error("File ID [%s] does not exist" % fid)
                continue
            if fid in repo['files']:
                del repo['files'][repo['files'].index(fid)]
                changed = True
                # Remove package from repo location on file system
                file_repo_path = "%s/%s/%s" % (pulp.server.util.top_repos_location(),
                                            repo['relative_path'], fileobj["filename"])
                if os.path.exists(file_repo_path):
                    log.debug("Delete file %s at %s" % (fileobj["filename"], file_repo_path))
                    os.remove(file_repo_path)
        self.collection.save(repo, safe=True)
        if changed: 
            self._generate_file_manifest(repo)
        log.info("Successfully removed file %s from repo %s" % (fileids, repoid))
            
    def _generate_file_manifest(self, repo):
        """
         generate a file manifest for all files in a repo
         @param repo: The repo object.
        """
        fileids = repo['files']
        if not len(fileids):
            # No file info to add to manifest, exit
            return
        try:
            manifest_path = "%s/%s/%s" % (pulp.server.util.top_repos_location(), repo['relative_path'], "MANIFEST")
            f = open(manifest_path, "w")
            for fileid in fileids:
                fileobj = self.fileapi.file(fileid)
                if fileobj is None:
                    log.error("File ID [%s] does not exist" % fileid)
                    continue
                write_str = "%s\t%s\n" % (fileobj['checksum']['sha256'], fileobj['filename'])
                f.write(write_str)
            f.close()
        except:
            log.error("Error creating manifest for repo [%s]" % repo['id'])
            
    def list_files(self, repoid):
        '''
         List files in a given repo
         @param repoid: The repo ID.
         @return list: file objects.
        '''
        repo = self._get_existing_repo(repoid)
        files = []
        for fileid in repo['files']:
            files.append(self.fileapi.file(fileid))
        return files

    def find_repos_by_files(self, fileid):
        """
        Return repos that contain passed in file id
        @param pkgid: file id
        """
        found = self.collection.find({"files":fileid}, fields=["id"])
        return [r["id"] for r in found]

    def import_comps(self, repoid, comps_data=None):
        """
        Creates packagegroups and categories from a comps.xml file
        @param repoid: repository Id
        @param compsfile: comps xml stream
        @return: True if success; else False
        """
        repo = self._get_existing_repo(repoid)
        compsobj = StringIO()
        compsobj.write(comps_data.encode("utf8"))
        compsobj.seek(0, 0)
        bs = repo_sync.BaseSynchronizer()
        status = bs.sync_groups_data(compsobj, repo)
        self.collection.save(repo, safe=True)
        return status

    def export_comps(self, repoid):
        """
        Creates packagegroups and categories from a comps.xml file
        @param compsfile: comps xml stream
        @return: comps xml stream
        """
        repo = self._get_existing_repo(repoid)
        xml = comps_util.form_comps_xml(repo['packagegroupcategories'],
                repo['packagegroups'])
        return xml

    @audit(params=['id', 'filter_ids'])
    def add_filters(self, id, filter_ids):
        repo = self._get_existing_repo(id)
        if repo['source']['type'] != 'local':
            raise PulpException("Filters can be added to repos with 'local' feed only")
        for filter_id in filter_ids:
            filter = self.filterapi.filter(filter_id)
            if filter is None:
                raise PulpException("No Filter with id: %s found" % filter_id)

        filters = repo['filters']
        for filter_id in filter_ids:
            if filter_id in filters:
                continue
            filters.append(filter_id)

        repo["filters"] = filters
        self.collection.save(repo, safe=True)
        log.info('repository (%s), added filters: %s', id, filter_ids)

    @audit(params=['id', 'filter_ids'])
    def remove_filters(self, id, filter_ids):
        repo = self._get_existing_repo(id)
        filters = repo['filters']
        for filter_id in filter_ids:
            if filter_id not in filters:
                continue
            filters.remove(filter_id)

        repo["filters"] = filters
        self.collection.save(repo, safe=True)
        log.info('repository (%s), removed filters: %s', id, filter_ids)

    @audit(params=['id', 'addgrp'])
    def add_group(self, id, addgrp):
        repo = self._get_existing_repo(id)
        groupids = repo['groupid']
        if addgrp not in groupids:
            groupids.append(addgrp)

        repo["groupid"] = groupids
        self.collection.save(repo, safe=True)
        log.info('repository (%s), added group: %s', id, addgrp)

    @audit(params=['id', 'rmgrp'])
    def remove_group(self, id, rmgrp):
        repo = self._get_existing_repo(id)
        groupids = repo['groupid']
        if rmgrp in groupids:
            groupids.remove(rmgrp)

        repo["groupid"] = groupids
        self.collection.save(repo, safe=True)
        log.info('repository (%s), removed group: %s', id, rmgrp)

    def list_filters(self, id):
        repo = self._get_existing_repo(id)
        return repo['filters']

    def associate_packages(self, pkg_info):
        """
        Associates a list of packages to multiple repositories.
        Each package is identified by it's (filename,checksum)
        @param pkg_info: format is [((filename,checksum), [repoids])]
        @return:    [] on success
                    or {"filename":{"checksum":[repoids]} on error 
        """
        start_translate = time.time()
        p_col = model.Package.get_collection()
        repo_pkgs = {}
        errors = {}
        for item in pkg_info:
            filename = item[0][0]
            checksum = item[0][1]
            repos = item[1]
            found = p_col.find_one({"filename":filename, "checksum.sha256":checksum}, {"id":1})
            #Lookup package id from returned mongo results
            if not found:
                log.error("Unable to find package id for filename=%s, checksum=%s" % (filename, checksum))
                if not errors.has_key(filename):
                    errors[filename] = {}
                if not errors[filename].has_key(checksum):
                    errors[filename][checksum] = [repos]
                else:
                    errors[filename][checksum].append(repos)
                continue
            pkg_id = found["id"]
            # Build up a list per repository of package ids we want to add
            for r_id in repos:
                if not repo_pkgs.has_key(r_id):
                    repo_pkgs[r_id] = [pkg_id]
                else:
                    repo_pkgs[r_id].append(pkg_id)
        end_translate = time.time()
        log.info("Translated %s filename,checksums in %s seconds" % (len(pkg_info), end_translate - start_translate))
        for repo_id in repo_pkgs:
            start_time = time.time()
            add_pkg_errors = self.add_package(repo_id, repo_pkgs[repo_id])
            for e in add_pkg_errors:
                filename = e[2]
                checksum = e[3]
                if not errors.has_key(filename):
                    errors[filename] = {}
                if not errors[filename].has_key(checksum):
                    errors[filename][checksum] = [repo_id]
                elif repo_id not in errors[filename][checksum]:
                    errors[filename][checksum].append(repo_id)
            end_time = time.time()
            log.error("repo.add_package(%s) for %s packages took %s seconds" % (repo_id, len(repo_pkgs[repo_id]), end_time - start_time))
<<<<<<< HEAD
        return errors
    
    def metadata(self, id):
        """
         spawn repo metadata generation for a specific repo
         @param id: repository id
         @return task: 
        """
        if self.list_metadata_task(id):
            # repo generation task already pending; task not created
            return None
        task = run_async(self._metadata, [id], {})
        return task
    
    def _metadata(self, id):
        """
         spawn repo metadata generation for a specific repo
         @param id: repository id
        """
        repo = self._get_existing_repo(id)
        repo_path = os.path.join(
                pulp.server.util.top_repos_location(), repo['relative_path'])
        if not os.path.exists(repo_path):
            os.makedirs(repo_path)
        log.info("Spawning repo metadata generation for repo [%s] with path [%s]" % (repo['id'], repo_path))
        pulp.server.util.create_repo(repo_path, checksum_type=repo["checksum_type"])
        
    def list_metadata_task(self, id):
        """
        List all the metadata tasks for a given repository.
        """
        return [task
                for task in find_async(method='_metadata')
                if id in task.args]

# The crontab entry will call this module, so the following is used to trigger the
# repo sync
if __name__ == '__main__':

    # Need to start logging since this will be called outside of the WSGI application
    pulp.server.logs.start_logging()

    # Currently this option parser is configured to automatically assume repo sync. If
    # further repo-related operations are ever added this will need to be refined, along
    # with the call in repo_sync.py that creates the cron entry that calls this script.
    parser = OptionParser()
    parser.add_option('--repoid', dest='repo_id', action='store')

    options, args = parser.parse_args()

    if options.repo_id:
        log.info('Running scheduled sync for repo [%s]' % options.repo_id)
        repo_api = RepoApi()
        repo_api._sync(options.repo_id)
=======
        return errors
>>>>>>> 46d28d0e
<|MERGE_RESOLUTION|>--- conflicted
+++ resolved
@@ -27,18 +27,14 @@
 
 # Pulp
 import pulp.server.agent as agent
-import pulp.repo_auth.repo_cert_utils as repo_cert_utils
 import pulp.server.consumer_utils as consumer_utils
+import pulp.server.logs
 import pulp.server.util
 from pulp.server import constants
 from pulp.server import comps_util
 from pulp.server import config
-<<<<<<< HEAD
-from pulp.server import crontab
 from pulp.repo_auth.repo_cert_utils import RepoCertUtils
 from pulp.repo_auth.protected_repo_utils import ProtectedRepoUtils
-=======
->>>>>>> 46d28d0e
 from pulp.server import updateinfo
 from pulp.server.api import repo_sync
 from pulp.server.api.base import BaseApi
@@ -50,14 +46,8 @@
 from pulp.server.api.filter import FilterApi
 from pulp.server.api.keystore import KeyStore
 from pulp.server.api.package import PackageApi, PackageHasReferences
-<<<<<<< HEAD
-from pulp.server.api.repo_sync import (
-    yum_rhn_progress_callback, local_progress_callback)
-from pulp.server.async import run_async, find_async
-=======
 from pulp.server.api.scheduled_sync import update_schedule, delete_schedule
 from pulp.server.async import run_async
->>>>>>> 46d28d0e
 from pulp.server.auditing import audit
 from pulp.server.compat import chain
 from pulp.server.db import model
@@ -143,15 +133,6 @@
         if not model.Repo.is_supported_checksum(checksum_type):
             raise PulpException('Checksum Type must be one of [%s]' % ', '.join(model.Repo.SUPPORTED_CHECKSUMS))
 
-<<<<<<< HEAD
-        self._validate_schedule(sync_schedule)
-=======
-        if feed_cert_data:
-            repo_cert_utils.validate_cert_bundle(feed_cert_data)
-
-        if consumer_cert_data:
-            repo_cert_utils.validate_cert_bundle(consumer_cert_data)
->>>>>>> 46d28d0e
 
         r = model.Repo(id, name, arch, feed)
         r['use_symlinks'] = symlinks
@@ -185,12 +166,8 @@
             r['consumer_ca'] = consumer_cert_files['ca']
             r['consumer_cert'] = consumer_cert_files['cert']
             r['consumer_key'] = consumer_cert_files['key']
-<<<<<<< HEAD
             protected_repo_utils.add_protected_repo(r['relative_path'], id)
             
-=======
-
->>>>>>> 46d28d0e
         if groupid:
             for gid in groupid:
                 r['groupid'].append(gid)
@@ -209,14 +186,9 @@
             added = ks.add(gpgkeys)
         self.collection.insert(r, safe=True)
         if sync_schedule:
-<<<<<<< HEAD
-            repo_sync.update_schedule(r)
-        default_to_publish = config.config.getboolean('repos', 'default_to_published')
-=======
             update_schedule(r, sync_schedule)
         default_to_publish = \
             config.config.getboolean('repos', 'default_to_published')
->>>>>>> 46d28d0e
         self.publish(r["id"], default_to_publish)
         # refresh repo object from mongo
         r = self.repository(r["id"])
@@ -1985,7 +1957,6 @@
                     errors[filename][checksum].append(repo_id)
             end_time = time.time()
             log.error("repo.add_package(%s) for %s packages took %s seconds" % (repo_id, len(repo_pkgs[repo_id]), end_time - start_time))
-<<<<<<< HEAD
         return errors
     
     def metadata(self, id):
@@ -2020,26 +1991,3 @@
         return [task
                 for task in find_async(method='_metadata')
                 if id in task.args]
-
-# The crontab entry will call this module, so the following is used to trigger the
-# repo sync
-if __name__ == '__main__':
-
-    # Need to start logging since this will be called outside of the WSGI application
-    pulp.server.logs.start_logging()
-
-    # Currently this option parser is configured to automatically assume repo sync. If
-    # further repo-related operations are ever added this will need to be refined, along
-    # with the call in repo_sync.py that creates the cron entry that calls this script.
-    parser = OptionParser()
-    parser.add_option('--repoid', dest='repo_id', action='store')
-
-    options, args = parser.parse_args()
-
-    if options.repo_id:
-        log.info('Running scheduled sync for repo [%s]' % options.repo_id)
-        repo_api = RepoApi()
-        repo_api._sync(options.repo_id)
-=======
-        return errors
->>>>>>> 46d28d0e
