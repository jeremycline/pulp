# -*- coding: utf-8 -*-
#
# Copyright © 2011 Red Hat, Inc.
#
# This software is licensed to you under the GNU General Public
# License as published by the Free Software Foundation; either version
# 2 of the License (GPLv2) or (at your option) any later version.
# There is NO WARRANTY for this software, express or implied,
# including the implied warranties of MERCHANTABILITY,
# NON-INFRINGEMENT, or FITNESS FOR A PARTICULAR PURPOSE. You should
# have received a copy of GPLv2 along with this software; if not, see
# http://www.gnu.org/licenses/old-licenses/gpl-2.0.txt.

from pulp.client.api.base import PulpAPI
from pulp.client.api.server import ServerRequestError
from pulp.common import dateutils


repository_deferred_fields = ('packages',
                              'packagegroups',
                              'packagegroupcategories')


class RepositoryAPI(PulpAPI):
    """
    Connection class to access repo specific calls
    """
<<<<<<< HEAD
    def create(self, id, name, arch, feed=None, symlinks=False,
               sync_schedule=None, feed_cert_data=None, consumer_cert_data=None,
               relative_path=None, groupid=None, gpgkeys=None, checksum_type="sha256", notes={},
               preserve_metadata=False):
=======
    def create(self, id, name, arch, feed=None,
               feed_cert_data=None, consumer_cert_data=None,
               relative_path=None, groupid=None, gpgkeys=None, checksum_type="sha256",
               preserve_metadata=False, content_types="yum", publish=True):
>>>>>>> 2d2fd614
        path = "/repositories/"
        repodata = {"id": id,
                    "name": name,
                    "arch": arch,
                    "feed": feed,
                    "feed_cert_data": feed_cert_data,
                    "consumer_cert_data": consumer_cert_data,
                    "relative_path": relative_path,
                    "groupid": groupid,
                    "gpgkeys": gpgkeys,
                    "checksum_type" : checksum_type,
<<<<<<< HEAD
                    "notes" : notes,
                    "preserve_metadata" : preserve_metadata,}
=======
                    "preserve_metadata" : preserve_metadata,
                    "content_types" : content_types,
                    "publish" : publish,}
>>>>>>> 2d2fd614
        return self.server.PUT(path, repodata)[1]

    def repository(self, id, fields=()):
        path = "/repositories/%s/" % str(id)
        repo = self.server.GET(path)[1]
        if repo is None:
            return None
        for field in fields:
            repo[field] = self.server.GET('%s%s/' % (path, field))[1]
        return repo

    def clone(self, repoid, clone_id, clone_name, feed='parent',
              relative_path=None, groupid=None, timeout=None, filters=(), publish=True):
        path = "/repositories/%s/clone/" % repoid
        data = {"clone_id": clone_id,
                "clone_name": clone_name,
                "feed": feed,
                "relative_path": relative_path,
                "groupid": groupid,
                "timeout": timeout,
                "filters": filters,
                "publish": publish,}
        return self.server.POST(path, data)[1]

    def repositories(self, queries):
        path = "/repositories/"
        return self.server.GET(path, queries)[1]

    def repositories_by_groupid(self, group):
        path = "/repositories/"
        queries = [('groupid', group)]
        return self.server.GET(path, queries)[1]

    def update(self, id, delta):
        path = "/repositories/%s/" % id
        return self.server.PUT(path, delta)[1]

    def get_sync_schedule(self, id):
        path = '/repositories/%s/schedules/sync/' % id
        return self.server.GET(path)[1]

    def change_sync_schedule(self, id, new_schedule):
        path = '/repositories/%s/schedules/sync/' % id
        return self.server.PUT(path, new_schedule)[1]

    def delete_sync_schedule(self, id):
        path = '/repositories/%s/schedules/sync/' % id
        return self.server.DELETE(path)[1]

    def delete(self, id):
        path = "/repositories/%s/" % id
        return self.server.DELETE(path)[1]

    def clean(self):
        path = "/repositories/"
        return self.server.DELETE(path)[1]

    def sync(self, repoid, skip={}, timeout=None, limit=None, threads=None):
        path = "/repositories/%s/sync/" % repoid
        return self.server.POST(path, {"timeout":timeout, "skip" : skip, "limit":limit, "threads":threads})[1]

    def sync_list(self, repoid):
        path = '/repositories/%s/sync/' % repoid
        try:
            return self.server.GET(path)[1]
        except ServerRequestError:
            return []

    def clone_list(self, repoid):
        path = '/repositories/%s/clone/' % repoid
        try:
            return self.server.GET(path)[1]
        except ServerRequestError:
            return []

    def latest_task(self,task_list):
        """
        Iterate of a list of tasks and return the most recently finished task.
        @param task_list: list of tasks
        @return: most recent finished task, None if no task meets the criteria
        """
        def ft(t):
            return dateutils.parse_iso8601_datetime(t['finish_time'])
        def lt(a, b):
            if ft(a) > ft(b):
                return a
            return b
        finished_tasks = [t for t in task_list if t['finish_time'] is not None]
        if finished_tasks:
            return reduce(lt, finished_tasks)
        return None

    def running_task(self, task_list):
        """
        Iterate over a list of tasks and return one that is currently running or
        about to be run. If no such task is found, return None.
        """
        for task in task_list:
            if task['state'] == 'running':
                return task
            if task['state'] == 'waiting' and task['scheduler'] == 'immediate':
                return task
        return None

    def add_package(self, repoid, packageid):
        addinfo = {'repoid': repoid, 'packageid': packageid}
        path = "/repositories/%s/add_package/" % repoid
        return self.server.POST(path, addinfo)[1]

    def remove_package(self, repoid, pkgobj=()):
        rminfo = {'repoid': repoid, 'package': pkgobj, }
        path = "/repositories/%s/delete_package/" % repoid
        return self.server.POST(path, rminfo)[1]

    def get_package(self, repoid, pkg_name):
        #path = "/repositories/%s/get_package/" % repoid
        #return self.server.POST(path, pkg_name)[1]
        path = '/repositories/%s/packages/' % repoid
        return self.server.GET(path, (('name', pkg_name),))[1]

    def find_package_by_nvrea(self, id, nvrea=()):
        path = "/repositories/%s/get_package_by_nvrea/" % id
        return self.server.POST(path, {'nvrea' : nvrea})[1]
        # FIXME newer call that's using correct controller, still needs testing
        #path = '/repositories/%s/packages/' % id
        #queries = []
        #for d in nvrea:
        #    queries.extend(d.items())
        #return self.server.GET(path, tuple(queries))[1]

    def get_package_by_filename(self, id, filename):
        path = "/repositories/%s/get_package_by_filename/" % id
        return self.server.POST(path, {'filename': filename})[1]
        # FIXME newer call that's using correct controller, still needs testing
        #path = '/repositories/%s/packages/' % id
        #return self.server.GET(path, (('filename', filename),))[1]

    def packages(self, repoid):
        path = "/repositories/%s/packages/" % repoid
        return self.server.GET(path)[1]

    def packagegroups(self, repoid, filter_missing_packages=False, filter_incomplete_groups=False):
        path = "/repositories/%s/packagegroups/" % repoid
        params = {}
        if filter_missing_packages:
            params["filter_missing_packages"] = True
        if filter_incomplete_groups:
            params["filter_incomplete_groups"] = True
        return self.server.GET(path, params)[1]

    def packagegroupcategories(self, repoid):
        path = "/repositories/%s/packagegroupcategories/" % repoid
        return self.server.GET(path)[1]

    def distribution(self, id):
        path = "/repositories/%s/distribution/" % id
        return self.server.GET(path)[1]

    def create_packagegroup(self, repoid, groupid, groupname, description):
        path = "/repositories/%s/create_packagegroup/" % repoid
        return self.server.POST(path, {"groupid": groupid,
                                       "groupname": groupname,
                                       "description": description})[1]

    def delete_packagegroup(self, repoid, groupid):
        path = "/repositories/%s/delete_packagegroup/" % repoid
        return self.server.POST(path, {"groupid":groupid})[1]

    def add_packages_to_group(self, repoid, groupid, packagenames, gtype,
                              requires=None):
        path = "/repositories/%s/add_packages_to_group/" % repoid
        return self.server.POST(path, {"groupid": groupid,
                                       "packagenames": packagenames,
                                       "type": gtype,
                                       "requires": requires})[1]

    def delete_package_from_group(self, repoid, groupid, pkgname, gtype):
        path = "/repositories/%s/delete_package_from_group/" % repoid
        return self.server.POST(path, {"groupid": groupid,
                                       "name": pkgname,
                                       "type": gtype})[1]

    def create_packagegroupcategory(self, repoid, categoryid, categoryname,
                                    description):
        path = "/repositories/%s/create_packagegroupcategory/" % repoid
        return self.server.POST(path, {"categoryid": categoryid,
                                       "categoryname": categoryname,
                                       "description":description})[1]

    def delete_packagegroupcategory(self, repoid, categoryid):
        path = "/repositories/%s/delete_packagegroupcategory/" % repoid
        return self.server.POST(path, {"categoryid":categoryid})[1]

    def add_packagegroup_to_category(self, repoid, categoryid, groupid):
        path = "/repositories/%s/add_packagegroup_to_category/" % repoid
        return self.server.POST(path, {"categoryid": categoryid,
                                       "groupid": groupid})[1]

    def delete_packagegroup_from_category(self, repoid, categoryid, groupid):
        path = "/repositories/%s/delete_packagegroup_from_category/" % repoid
        return self.server.POST(path, {"categoryid": categoryid,
                                       "groupid": groupid})[1]

    def all_schedules(self):
        path = "/repositories/schedules/"
        return self.server.GET(path)[1]

    def add_errata(self, id, errataids):
        erratainfo = {'repoid': id,
                      'errataid': errataids}
        path = "/repositories/%s/add_errata/" % id
        return self.server.POST(path, erratainfo)[1]

    def delete_errata(self, id, errataids):
        erratainfo = {'repoid': id,
                      'errataid': errataids}
        path = "/repositories/%s/delete_errata/" % id
        return self.server.POST(path, erratainfo)[1]

    def errata(self, id, type=None):
        path = "/repositories/%s/errata/" % id
        queries = []
        if type:
            queries = [('type', type)]
        return self.server.GET(path, queries)[1]

    def addkeys(self, id, keylist):
        params = dict(keylist=keylist)
        path = "/repositories/%s/addkeys/" % id
        return self.server.POST(path, params)[1]

    def rmkeys(self, id, keylist):
        params = dict(keylist=keylist)
        path = "/repositories/%s/rmkeys/" % id
        return self.server.POST(path, params)[1]

    def listkeys(self, id):
        path = "/repositories/%s/keys/" % id
        return self.server.GET(path)[1]

    def update_publish(self, id, state):
        path = "/repositories/%s/update_publish/" % id
        return self.server.POST(path, {"state": state})[1]

    def add_file(self, repoid, fileids=()):
        addinfo = {'repoid': repoid, 'fileids': fileids}
        path = "/repositories/%s/add_file/" % repoid
        return self.server.POST(path, addinfo)[1]

    def remove_file(self, repoid, fileids):
        rminfo = {'repoid': repoid, 'fileids': fileids}
        path = "/repositories/%s/remove_file/" % repoid
        return self.server.POST(path, rminfo)[1]

    def list_files(self, repoid):
        path = "/repositories/%s/files/" % repoid
        return self.server.GET(path)[1]

    def import_comps(self, repoid, compsdata):
        path = "/repositories/%s/import_comps/" % repoid
        return self.server.POST(path, compsdata)[1]

    def export_comps(self, repoid):
        path = "/repositories/%s/comps/" % repoid
        return self.server.GET(path)[1]

    def add_filters(self, repoid, filters):
        addinfo = {'filters': filters}
        path = "/repositories/%s/add_filters/" % repoid
        return self.server.POST(path, addinfo)[1]

    def remove_filters(self, repoid, filters):
        rminfo = {'filters': filters}
        path = "/repositories/%s/remove_filters/" % repoid
        return self.server.POST(path, rminfo)[1]

    def add_group(self, repoid, addgrp):
        addinfo = {'addgrp': addgrp}
        path = "/repositories/%s/add_group/" % repoid
        return self.server.POST(path, addinfo)[1]

    def remove_group(self, repoid, rmgrp):
        rminfo = {'rmgrp': rmgrp}
        path = "/repositories/%s/remove_group/" % repoid
        return self.server.POST(path, rminfo)[1]

    def generate_metadata(self, repoid):
        path = "/repositories/%s/generate_metadata/" % repoid
        return self.server.POST(path)[1]

<<<<<<< HEAD
    def metadata_status(self, repoid):
        path = '/repositories/%s/metadata/' % repoid
=======
    def generate_metadata_status(self, repoid):
        path = '/repositories/%s/generate_metadata/' % repoid
>>>>>>> 2d2fd614
        return self.server.GET(path)[1]

    def sync_history(self, repoid):
        path = "/repositories/%s/history/sync/" % repoid
<<<<<<< HEAD
        return self.server.GET(path)[1]
=======
        return self.server.GET(path)[1]

    def add_metadata(self, repoid, filetype, filedata):
        """
        add a custom metadata filetype to existing repository yum metadata
        @param repoid: Repository id.
        @type repoid: str
        @param filetype: file type info to identify metadata with eg: primary
        @type filetype: str
        @param filedata: filetype data stream read eg: open(<file-path>, 'r').read()
        @type filedata: str
        @return: True
        """
        path = "/repositories/%s/add_metadata/" % repoid
        fileinfo = {'filetype' : filetype,
                    'filedata' : filedata}
        return self.server.POST(path, fileinfo)[1]

    def download_metadata(self, repoid, filetype):
        """
        download metadata filetype xml from existing repository yum metadata
        @param repoid: Repository id.
        @type repoid: str
        @param filetype: file type info to identify metadata with eg: primary
        @type filetype: str
        @return: xml stream if metadata found or None
        """
        path = "/repositories/%s/download_metadata/" % repoid
        fileinfo = {'filetype' : filetype}
        return self.server.POST(path, fileinfo)[1]

    def list_metadata(self, repoid):
        """
        download metadata filetype xml from existing repository yum metadata
        @param repoid: Repository id.
        @type repoid: str
        @return: filetype information
        @rtype: dict
        """
        path = "/repositories/%s/list_metadata/" % repoid
        return self.server.POST(path)[1]

    def remove_metadata(self, repoid, filetype):
        """
        remove metadata filetype xml from existing repository yum metadata
        @param repoid: Repository id.
        @type repoid: str
        @param filetype: file type info to identify metadata with eg: primary
        @type filetype: str
        @return: True
        """
        path = "/repositories/%s/remove_metadata/" % repoid
        fileinfo = {'filetype' : filetype}
        return self.server.POST(path, fileinfo)[1]

    def export(self, repoid, target_location, generate_isos=False, overwrite=False):
        path = "/repositories/%s/export/" % repoid
        params = {"target_location" : target_location,
                  "generate_isos" : generate_isos,
                  "overwrite" : overwrite, }
        return self.server.POST(path, params)[1]

    def export_list(self, repoid):
        path = '/repositories/%s/export/' % repoid
        try:
            return self.server.GET(path)[1]
        except ServerRequestError:
            return []

    def add_distribution(self, repoid, distributionid):
        addinfo = {'repoid': repoid, 'distributionid': distributionid}
        path = "/repositories/%s/add_distribution/" % repoid
        return self.server.POST(path, addinfo)[1]

    def remove_distribution(self, repoid, distributionid):
        delinfo = {'repoid': repoid, 'distributionid': distributionid}
        path = "/repositories/%s/remove_distribution/" % repoid
        return self.server.POST(path, delinfo)[1]

    def add_note(self, id, key, value):
        key_value_dict = {'key' : key, 'value' : value}
        path = "/repositories/%s/notes/" % id
        return self.server.POST(path, key_value_dict)[1]

    def delete_note(self, id, key):
        path = "/repositories/%s/notes/%s/" % (id, key)
        return self.server.DELETE(path)[1]

    def update_note(self, id, key, value):
        path = "/repositories/%s/notes/%s/" % (id, key)
        return self.server.PUT(path, value)[1]
>>>>>>> 2d2fd614
<|MERGE_RESOLUTION|>--- conflicted
+++ resolved
@@ -25,17 +25,10 @@
     """
     Connection class to access repo specific calls
     """
-<<<<<<< HEAD
-    def create(self, id, name, arch, feed=None, symlinks=False,
-               sync_schedule=None, feed_cert_data=None, consumer_cert_data=None,
-               relative_path=None, groupid=None, gpgkeys=None, checksum_type="sha256", notes={},
-               preserve_metadata=False):
-=======
     def create(self, id, name, arch, feed=None,
                feed_cert_data=None, consumer_cert_data=None,
                relative_path=None, groupid=None, gpgkeys=None, checksum_type="sha256",
                preserve_metadata=False, content_types="yum", publish=True):
->>>>>>> 2d2fd614
         path = "/repositories/"
         repodata = {"id": id,
                     "name": name,
@@ -47,14 +40,9 @@
                     "groupid": groupid,
                     "gpgkeys": gpgkeys,
                     "checksum_type" : checksum_type,
-<<<<<<< HEAD
-                    "notes" : notes,
-                    "preserve_metadata" : preserve_metadata,}
-=======
                     "preserve_metadata" : preserve_metadata,
                     "content_types" : content_types,
                     "publish" : publish,}
->>>>>>> 2d2fd614
         return self.server.PUT(path, repodata)[1]
 
     def repository(self, id, fields=()):
@@ -345,20 +333,12 @@
         path = "/repositories/%s/generate_metadata/" % repoid
         return self.server.POST(path)[1]
 
-<<<<<<< HEAD
-    def metadata_status(self, repoid):
-        path = '/repositories/%s/metadata/' % repoid
-=======
     def generate_metadata_status(self, repoid):
         path = '/repositories/%s/generate_metadata/' % repoid
->>>>>>> 2d2fd614
         return self.server.GET(path)[1]
 
     def sync_history(self, repoid):
         path = "/repositories/%s/history/sync/" % repoid
-<<<<<<< HEAD
-        return self.server.GET(path)[1]
-=======
         return self.server.GET(path)[1]
 
     def add_metadata(self, repoid, filetype, filedata):
@@ -450,4 +430,3 @@
     def update_note(self, id, key, value):
         path = "/repositories/%s/notes/%s/" % (id, key)
         return self.server.PUT(path, value)[1]
->>>>>>> 2d2fd614
