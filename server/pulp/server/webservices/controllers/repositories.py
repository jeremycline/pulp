--- conflicted
+++ resolved
@@ -273,7 +273,6 @@
 
         tags = [resource_tag(dispatch_constants.RESOURCE_REPOSITORY_TYPE, repo_id),
                 action_tag('update')]
-<<<<<<< HEAD
         async_result = update_repo_and_plugins.apply_async_with_reservation(
                                                             dispatch_constants.RESOURCE_REPOSITORY_TYPE,
                                                             repo_id,
@@ -283,20 +282,6 @@
                                                             tags=tags)
         call_report = CallReport.from_task_status(async_result.id)
         raise OperationPostponed(call_report)
-=======
-
-        call_request = CallRequest(repo_manager.update_repo_and_plugins,  # rbarlow_converted
-                                   [id, delta],
-                                   {'importer_config': importer_config,
-                                    'distributor_configs': distributor_configs},
-                                   tags=tags,
-                                   archive=True,
-                                   kwarg_blacklist=['importer_config', 'distributor_configs'])
-        call_request.updates_resource(dispatch_constants.RESOURCE_REPOSITORY_TYPE, id)
-        repo = execution.execute(call_request)
-        repo.update(serialization.link.current_link_obj())
-        return self.ok(repo)
->>>>>>> ceeb50e6
 
 
 class RepoImporters(JSONController):
@@ -330,7 +315,6 @@
 
         tags = [resource_tag(dispatch_constants.RESOURCE_REPOSITORY_TYPE, repo_id),
                 action_tag('add_importer')]
-<<<<<<< HEAD
         async_result = set_importer.apply_async_with_reservation(dispatch_constants.RESOURCE_REPOSITORY_TYPE,
                                                                  repo_id,
                                                                  [repo_id, importer_type],
@@ -338,17 +322,6 @@
                                                                  tags=tags)
         call_report = CallReport.from_task_status(async_result.id)
         raise OperationPostponed(call_report)
-=======
-
-        call_request = CallRequest(importer_manager.set_importer,  # rbarlow_converted
-                                   [repo_id, importer_type],
-                                   {'repo_plugin_config': importer_config},
-                                   weight=weight,
-                                   tags=tags,
-                                   kwarg_blacklist=['repo_plugin_config'])
-        call_request.updates_resource(dispatch_constants.RESOURCE_REPOSITORY_TYPE, repo_id)
-        return execution.execute_sync_created(self, call_request, 'importer')
->>>>>>> ceeb50e6
 
 
 class RepoImporter(JSONController):
@@ -375,8 +348,6 @@
         tags = [resource_tag(dispatch_constants.RESOURCE_REPOSITORY_TYPE, repo_id),
                 resource_tag(dispatch_constants.RESOURCE_REPOSITORY_IMPORTER_TYPE, importer_id),
                 action_tag('delete_importer')]
-<<<<<<< HEAD
-
         async_result = remove_importer.apply_async_with_reservation(
                                                 dispatch_constants.RESOURCE_REPOSITORY_TYPE,
                                                 repo_id,
@@ -384,17 +355,6 @@
                                                 tags=tags)
         call_report = CallReport.from_task_status(async_result.id)
         raise OperationPostponed(call_report)
-=======
-        call_request = CallRequest(importer_manager.remove_importer,  # rbarlow_converted
-                                   [repo_id],
-                                   tags=tags,
-                                   archive=True)
-        call_request.updates_resource(dispatch_constants.RESOURCE_REPOSITORY_TYPE, repo_id)
-        call_request.deletes_resource(dispatch_constants.RESOURCE_REPOSITORY_IMPORTER_TYPE,
-                                      importer_id)
-        result = execution.execute(call_request)
-        return self.ok(result)
->>>>>>> ceeb50e6
 
     @auth_required(UPDATE)
     def PUT(self, repo_id, importer_id):
@@ -410,8 +370,6 @@
         tags = [resource_tag(dispatch_constants.RESOURCE_REPOSITORY_TYPE, repo_id),
                 resource_tag(dispatch_constants.RESOURCE_REPOSITORY_IMPORTER_TYPE, importer_id),
                 action_tag('update_importer')]
-<<<<<<< HEAD
-
         async_result = update_importer_config.apply_async_with_reservation(
                                                     dispatch_constants.RESOURCE_REPOSITORY_TYPE,
                                                     repo_id,
@@ -420,19 +378,6 @@
                                                     tags=tags)
         call_report = CallReport.from_task_status(async_result.id)
         raise OperationPostponed(call_report)
-=======
-        call_request = CallRequest(importer_manager.update_importer_config,  # rbarlow_converted
-                                   [repo_id],
-                                   {'importer_config': importer_config},
-                                   tags=tags,
-                                   archive=True,
-                                   kwarg_blacklist=['importer_config'])
-        call_request.updates_resource(dispatch_constants.RESOURCE_REPOSITORY_TYPE, repo_id)
-        call_request.updates_resource(dispatch_constants.RESOURCE_REPOSITORY_IMPORTER_TYPE,
-                                      importer_id)
-        result = execution.execute(call_request)
-        return self.ok(result)
->>>>>>> ceeb50e6
 
 
 class SyncScheduleCollection(JSONController):
@@ -562,7 +507,6 @@
         auto_publish = params.get('auto_publish', False)
 
         distributor_manager = manager_factory.repo_distributor_manager()
-<<<<<<< HEAD
         distributor = distributor_manager.add_distributor(repo_id,
                                                           distributor_type,
                                                           distributor_config,
@@ -570,28 +514,6 @@
                                                           distributor_id)
         distributor.update(serialization.link.child_link_obj(distributor['id']))
         return self.created(distributor['_href'], distributor)
-=======
-
-        weight = pulp_config.config.getint('tasks', 'create_weight')
-        tags = [resource_tag(dispatch_constants.RESOURCE_REPOSITORY_TYPE, repo_id),
-                action_tag('add_distributor')]
-        if distributor_id is not None:
-            tags.append(resource_tag(dispatch_constants.RESOURCE_REPOSITORY_DISTRIBUTOR_TYPE,
-                                     distributor_id))
-        call_request = CallRequest(distributor_manager.add_distributor,  # rbarlow_converted
-                                   [repo_id, distributor_type],
-                                   {'repo_plugin_config': distributor_config,
-                                    'auto_publish': auto_publish,
-                                    'distributor_id': distributor_id},
-                                   weight=weight,
-                                   tags=tags,
-                                   kwarg_blacklist=['repo_plugin_config'])
-        call_request.updates_resource(dispatch_constants.RESOURCE_REPOSITORY_TYPE, repo_id)
-        if distributor_id is not None:
-            call_request.creates_resource(dispatch_constants.RESOURCE_REPOSITORY_DISTRIBUTOR_TYPE,
-                                          distributor_id)
-        return execution.execute_created(self, call_request, distributor_id)
->>>>>>> ceeb50e6
 
 
 class RepoDistributor(JSONController):
@@ -912,8 +834,6 @@
         tags = [resource_tag(dispatch_constants.RESOURCE_REPOSITORY_TYPE, dest_repo_id),
                 resource_tag(dispatch_constants.RESOURCE_REPOSITORY_TYPE, source_repo_id),
                 action_tag('associate')]
-<<<<<<< HEAD
-
         async_result = associate_from_repo.apply_async_with_reservation(
                                                 dispatch_constants.RESOURCE_REPOSITORY_TYPE,
                                                 dest_repo_id,
@@ -922,17 +842,6 @@
                                                 tags=tags)
         call_report = CallReport.from_task_status(async_result.id)
         raise OperationPostponed(call_report)
-=======
-        call_request = CallRequest(association_manager.associate_from_repo,  # rbarlow_converted
-                                   [source_repo_id, dest_repo_id],
-                                   {'criteria': criteria, 'import_config_override': overrides},
-                                   tags=tags,
-                                   archive=True,
-                                   kwarg_blacklist=['criteria', 'import_config_override'])
-        call_request.reads_resource(dispatch_constants.RESOURCE_REPOSITORY_TYPE, source_repo_id)
-        call_request.updates_resource(dispatch_constants.RESOURCE_REPOSITORY_TYPE, dest_repo_id)
-        return execution.execute_async(self, call_request)
->>>>>>> ceeb50e6
 
 
 class RepoUnassociate(JSONController):
@@ -955,8 +864,6 @@
 
         tags = [resource_tag(dispatch_constants.RESOURCE_REPOSITORY_TYPE, repo_id),
                 action_tag('unassociate')]
-
-<<<<<<< HEAD
         async_result = unassociate_by_criteria.apply_async_with_reservation(
                                     dispatch_constants.RESOURCE_REPOSITORY_TYPE,
                                     repo_id,
@@ -965,16 +872,6 @@
                                     tags=tags)
         call_report = CallReport.from_task_status(async_result.id)
         raise OperationPostponed(call_report)
-=======
-        call_request = CallRequest(association_manager.unassociate_by_criteria,  # rbarlow_converted
-                                   [repo_id, criteria, RepoContentUnit.OWNER_TYPE_USER,
-                                    manager_factory.principal_manager().get_principal()['login']],
-                                   tags=tags,
-                                   archive=True)
-        call_request.updates_resource(dispatch_constants.RESOURCE_REPOSITORY_TYPE, repo_id)
-
-        return execution.execute_async(self, call_request)
->>>>>>> ceeb50e6
 
 
 class RepoImportUpload(JSONController):
@@ -1000,7 +897,6 @@
 
         tags = [resource_tag(dispatch_constants.RESOURCE_REPOSITORY_TYPE, repo_id),
                 action_tag('import_upload')]
-<<<<<<< HEAD
         async_result = import_uploaded_unit.apply_async_with_reservation(
                                     dispatch_constants.RESOURCE_REPOSITORY_TYPE,
                                     repo_id,
@@ -1008,17 +904,6 @@
                                     tags=tags)
         call_report = CallReport.from_task_status(async_result.id)
         raise OperationPostponed(call_report)
-=======
-
-        upload_manager = manager_factory.content_upload_manager()
-        call_request = CallRequest(upload_manager.import_uploaded_unit,  # rbarlow_converted
-                                   [repo_id, unit_type_id, unit_key, unit_metadata, upload_id],
-                                   tags=tags, archive=True)
-        call_request.updates_resource(dispatch_constants.RESOURCE_REPOSITORY_TYPE, repo_id)
-
-        report = execution.execute(call_request)
-        return self.ok(report)
->>>>>>> ceeb50e6
 
 
 class RepoResolveDependencies(JSONController):
@@ -1107,7 +992,6 @@
         except:
             raise exceptions.InvalidValue('repo_criteria')
 
-<<<<<<< HEAD
         regeneration_tag = action_tag('content_applicability_regeneration')
         async_result = regenerate_applicability_for_repos.apply_async_with_reservation(
                             dispatch_constants.RESOURCE_REPOSITORY_PROFILE_APPLICABILITY_TYPE,
@@ -1116,18 +1000,6 @@
                             tags=[regeneration_tag])
         call_report = CallReport.from_task_status(async_result.id)
         raise OperationPostponed(call_report)
-=======
-        manager = manager_factory.applicability_regeneration_manager()
-        regeneration_tag = action_tag('applicability_regeneration')
-        call_request = CallRequest(manager.regenerate_applicability_for_repos,  # rbarlow_converted
-                                   [repo_criteria],
-                                   tags=[regeneration_tag])
-        # allow only one applicability regeneration task at a time
-        call_request.updates_resource(
-            dispatch_constants.RESOURCE_REPOSITORY_PROFILE_APPLICABILITY_TYPE,
-            dispatch_constants.RESOURCE_ANY_ID)
-        return execution.execute_async(self, call_request)
->>>>>>> ceeb50e6
 
 
 # These are defined under /v2/repositories/ (see application.py to double-check)
