--- conflicted
+++ resolved
@@ -6,11 +6,8 @@
 import logging
 import sys
 
-<<<<<<< HEAD
 from pulp.server import exceptions as pulp_exceptions
-=======
 from pulp.common import dateutils
->>>>>>> eed2ed03
 from pulp.plugins.conduits.mixins import (
     DistributorConduitException, RepoScratchPadMixin, RepoScratchpadReadMixin,
     DistributorScratchPadMixin, RepoGroupDistributorScratchPadMixin, StatusMixin,
@@ -67,17 +64,11 @@
         :raises DistributorConduitException: if any errors occur
         """
         try:
-<<<<<<< HEAD
             collection = RepoDistributor.get_collection()
             distributor = collection.find_one({'repo_id': self.repo_id, 'id': self.distributor_id})
             if distributor is None:
                 raise pulp_exceptions.MissingResource(self.repo_id)
-            return distributor['last_publish']
-=======
-            repo_publish_manager = manager_factory.repo_publish_manager()
-            last = repo_publish_manager.last_publish(self.repo_id, self.distributor_id)
-            return dateutils.ensure_tz(last)
->>>>>>> eed2ed03
+            return dateutils.ensure_tz(distributor['last_publish'])
         except Exception, e:
             _logger.exception('Error getting last publish time for repo [%s]' % self.repo_id)
             raise DistributorConduitException(e), None, sys.exc_info()[2]
