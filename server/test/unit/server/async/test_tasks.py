--- conflicted
+++ resolved
@@ -661,12 +661,8 @@
         self.assertEqual(task_status['state'], CALL_CANCELED_STATE)
 
     @mock.patch('pulp.server.async.tasks.controller.revoke', autospec=True)
-<<<<<<< HEAD
+    @mock.patch('pulp.server.managers.consumer.agent.AgentManager.cancel_request', autospec=True)
     @mock.patch('pulp.server.async.tasks._logger', autospec=True)
-    def test_cancel_after_task_finished(self, _logger, revoke):
-=======
-    @mock.patch('pulp.server.managers.consumer.agent.AgentManager.cancel_request', autospec=True)
-    @mock.patch('pulp.server.async.tasks.logger', autospec=True)
     def test_agent_cancel(self, logger, cancel, revoke):
         task_id = '1234abcd'
         consumer_id = '18d'
@@ -674,7 +670,7 @@
             action_tag('UNUSED'),
             resource_tag(RESOURCE_CONSUMER_TYPE, consumer_id)
         ]
-        TaskStatusManager.create_task_status(task_id, worker_name='agent', tags=tags)
+        TaskStatus(task_id, tags=tags, worker_name='agent').save()
         tasks.cancel(task_id)
 
         cancel.assert_called_once_with(mock.ANY, consumer_id, task_id)
@@ -683,13 +679,12 @@
         log_msg = logger.info.mock_calls[0][1][0]
         self.assertTrue(task_id in log_msg)
         self.assertTrue('Task canceled' in log_msg)
-        task_status = TaskStatusManager.find_by_task_id(task_id)
+        task_status = TaskStatus.objects(task_id=task_id).first()
         self.assertEqual(task_status['state'], CALL_CANCELED_STATE)
 
     @mock.patch('pulp.server.async.tasks.controller.revoke', autospec=True)
-    @mock.patch('pulp.server.async.tasks.logger', autospec=True)
-    def test_cancel_after_task_finished(self, logger, revoke):
->>>>>>> f46612ad
+    @mock.patch('pulp.server.async.tasks._logger', autospec=True)
+    def test_cancel_after_task_finished(self, _logger, revoke):
         """
         Test that canceling a task that is already finished results in no change
         to the task state.
