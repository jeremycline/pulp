import mock

from ... import base
from pulp.devel import mock_plugins
from pulp.plugins.conduits.mixins import ImporterConduitException
from pulp.plugins.conduits.repo_sync import RepoSyncConduit
from pulp.plugins.model import SyncReport
from pulp.server.controllers import importer as importer_controller
from pulp.server.db import model
from pulp.server.db.model.repository import RepoContentUnit
import pulp.plugins.types.database as types_database
import pulp.plugins.types.model as types_model
import pulp.server.managers.content.cud as content_manager
import pulp.server.managers.content.query as query_manager
import pulp.server.managers.repo.unit_association as association_manager
import pulp.server.managers.repo.unit_association_query as association_query_manager

TYPE_1_DEF = types_model.TypeDefinition('type_1', 'Type 1', 'One', ['key-1'], ['search-1'],
                                        ['type_2'])
TYPE_2_DEF = types_model.TypeDefinition('type_2', 'Type 2', 'Two', ['key-2a', 'key-2b'], [],
                                        ['type_1'])


class RepoSyncConduitTests(base.PulpServerTests):

    def clean(self):
        super(RepoSyncConduitTests, self).clean()
        model.Repository.objects.delete()
        model.Importer.objects.delete()
        RepoContentUnit.get_collection().remove()

    @mock.patch('pulp.server.controllers.importer.remove_importer')
    @mock.patch('pulp.server.controllers.importer.model.Repository.objects')
    @mock.patch('pulp.server.controllers.importer.model.Importer.objects')
    def setUp(self, mock_repo_qs, mock_imp_qs, mock_remove):
        super(RepoSyncConduitTests, self).setUp()
        mock_plugins.install()
        types_database.update_database([TYPE_1_DEF, TYPE_2_DEF])

        self.association_manager = association_manager.RepoUnitAssociationManager()
        self.association_query_manager = association_query_manager.RepoUnitAssociationQueryManager()
        self.content_manager = content_manager.ContentManager()
        self.query_manager = query_manager.ContentQueryManager()

<<<<<<< HEAD
        importer_controller.set_importer(mock.MagicMock(repo_id='repo-1'), 'mock-importer', {})
        self.conduit = RepoSyncConduit('repo-1', 'test-importer', 'abc123')
=======
        importer_controller.set_importer('repo-1', 'mock-importer', {})
        self.conduit = RepoSyncConduit('repo-1', 'test-importer')
>>>>>>> 417214cd

    def tearDown(self):
        super(RepoSyncConduitTests, self).tearDown()

        types_database.clean()
        mock_plugins.reset()

    def test_str(self):
        """
        Makes sure the __str__ implementation does not raise an error.
        """
        str(self.conduit)

    @mock.patch('pulp.server.managers.repo.unit_association.model.Repository.objects')
    def test_get_remove_unit(self, mock_repo_qs):
        """
        Tests retrieving units through the conduit and removing them.
        """

        # Setup
        unit_1_key = {'key-1': 'unit_1'}
        unit_1_metadata = {'meta_1': 'value_1'}
        unit_1 = self.conduit.init_unit(TYPE_1_DEF.id, unit_1_key, unit_1_metadata, '/foo/bar')
        self.conduit.save_unit(unit_1)

        # Test - get_units
        units = self.conduit.get_units()

        #   Verify returned units
        self.assertEqual(1, len(units))
        self.assertEqual(unit_1_key, units[0].unit_key)
        self.assertTrue(units[0].id is not None)

        # Test - remove_units
        self.conduit.remove_unit(units[0])

        # Verify repo association removed in the database
        associated_units = list(RepoContentUnit.get_collection().find({'repo_id': 'repo-1'}))
        self.assertEqual(0, len(associated_units))

        #   Verify the unit itself is still in the database
        db_unit = self.query_manager.get_content_unit_by_id(TYPE_1_DEF.id, unit_1.id)
        self.assertTrue(db_unit is not None)

    @mock.patch('pulp.server.managers.repo.unit_association.model.Repository')
    def test_build_reports(self, mock_repo_qs):
        """
        Tests that the conduit correctly inserts the count values into the report.
        """

        # Setup

        # Created - 10
        for i in range(0, 10):
            unit_key = {'key-1': 'unit_%d' % i}
            unit = self.conduit.init_unit(TYPE_1_DEF.id, unit_key, {}, '/foo/bar')
            self.conduit.save_unit(unit)

        # Removed - 1
        doomed = self.conduit.get_units()[0]
        self.conduit.remove_unit(doomed)

        # Updated - 1
        update_me = self.conduit.init_unit(TYPE_1_DEF.id, {'key-1': 'unit_5'}, {}, '/foo/bar')
        self.conduit.save_unit(update_me)

        # Test
        success_report = self.conduit.build_success_report('summary', 'details')
        failure_report = self.conduit.build_failure_report('summary', 'details')
        cancel_report = self.conduit.build_cancel_report('summary', 'details')

        # Verify
        self.assertEqual(success_report.success_flag, True)
        self.assertEqual(success_report.canceled_flag, False)
        self.assertEqual(failure_report.success_flag, False)
        self.assertEqual(failure_report.canceled_flag, False)
        self.assertEqual(cancel_report.success_flag, False)
        self.assertEqual(cancel_report.canceled_flag, True)

        for r in (success_report, failure_report, cancel_report):
            self.assertTrue(isinstance(r, SyncReport))
            self.assertEqual(10, r.added_count)
            self.assertEqual(1, r.removed_count)
            self.assertEqual(1, r.updated_count)
            self.assertEqual('summary', r.summary)
            self.assertEqual('details', r.details)

    def test_remove_unit_with_error(self):
        # Setup
        self.conduit._association_manager = mock.Mock()
        self.conduit._association_manager.unassociate_unit_by_id.side_effect = Exception()

        # Test
        self.assertRaises(ImporterConduitException, self.conduit.remove_unit, None)

    def test_associate_existing(self):
        mock_am = mock.Mock()
        self.conduit._association_manager = mock_am
        self.conduit._content_query_manager = mock.Mock()
        mock_unit_key = {'some_key': 123}
        mock_id = mock.Mock()
        self.conduit._content_query_manager.get_content_unit_ids.return_value = [mock_id]
        self.conduit.associate_existing('fake-type', [mock_unit_key])
        mock_am.associate_all_by_ids.assert_called_once_with('repo-1', 'fake-type', [mock_id])<|MERGE_RESOLUTION|>--- conflicted
+++ resolved
@@ -42,13 +42,8 @@
         self.content_manager = content_manager.ContentManager()
         self.query_manager = query_manager.ContentQueryManager()
 
-<<<<<<< HEAD
-        importer_controller.set_importer(mock.MagicMock(repo_id='repo-1'), 'mock-importer', {})
         self.conduit = RepoSyncConduit('repo-1', 'test-importer', 'abc123')
-=======
         importer_controller.set_importer('repo-1', 'mock-importer', {})
-        self.conduit = RepoSyncConduit('repo-1', 'test-importer')
->>>>>>> 417214cd
 
     def tearDown(self):
         super(RepoSyncConduitTests, self).tearDown()
