--- conflicted
+++ resolved
@@ -74,11 +74,8 @@
         '/var/log/pulp',
         '/var/run/pulp',
         '/var/www/pulp',
-<<<<<<< HEAD
         '/var/www/streamer',
-=======
         '/var/www/pulp/nodes',
->>>>>>> 5fe43cde
         '/var/www/.python-eggs',  # needed for older versions of mod_wsgi
     ])
 
