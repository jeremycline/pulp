# -*- coding: utf-8 -*-
#
# Copyright © 2011 Red Hat, Inc.
#
# This software is licensed to you under the GNU General Public
# License as published by the Free Software Foundation; either version
# 2 of the License (GPLv2) or (at your option) any later version.
# There is NO WARRANTY for this software, express or implied,
# including the implied warranties of MERCHANTABILITY,
# NON-INFRINGEMENT, or FITNESS FOR A PARTICULAR PURPOSE. You should
# have received a copy of GPLv2 along with this software; if not, see
# http://www.gnu.org/licenses/old-licenses/gpl-2.0.txt.

# Python
import logging

# 3rd Party
import web

# Pulp
from pulp.common.tags import action_tag, resource_tag
from pulp.server import config as pulp_config
import pulp.server.managers.factory as managers
from pulp.server.auth.authorization import READ, CREATE, UPDATE, DELETE
from pulp.server.webservices import execution
from pulp.server.db.model.auth import Permission
from pulp.server.dispatch import constants as dispatch_constants
from pulp.server.dispatch.call import CallRequest
from pulp.server.webservices.controllers.base import JSONController
from pulp.server.webservices.controllers.search import SearchController
from pulp.server.webservices.controllers.decorators import auth_required
from pulp.server.webservices import serialization
import pulp.server.exceptions as exceptions


# -- constants ----------------------------------------------------------------

_LOG = logging.getLogger(__name__)

# -- controllers --------------------------------------------------------------

class UsersCollection(JSONController):

    # Scope: Collection
    # GET:   Retrieves all users
    # POST:  Adds a user

    @staticmethod
    def _process_users(users):
        """
        Apply standard processing to a collection of users being returned
        to a client.  Adds the object link and removes user password.

        @param users: collection of users
        @type  users: list, tuple

        @return the same list that was passed in, just for convenience. The list
                itself is not modified- only its members are modified in-place.
        @rtype  list of User instances
        """
        for user in users:
            user.pop('password', None)
            user.update(serialization.link.search_safe_link_obj(user['login']))

        return users


    @auth_required(READ)
    def GET(self):

        query_manager = managers.user_query_manager()
        users = query_manager.find_all()
        self._process_users(users)

        return self.ok(users)

    @auth_required(CREATE)
    def POST(self):

        # Pull all the user data
        user_data = self.params()
        login = user_data.get('login', None)
        password = user_data.get('password', None)
        name = user_data.get('name', None)

        # Creation
        manager = managers.user_manager()
        resources = {dispatch_constants.RESOURCE_USER_TYPE: {login: dispatch_constants.RESOURCE_CREATE_OPERATION}}
        args = [login]
        kwargs = {'password': password,
                  'name': name}
        weight = pulp_config.config.getint('tasks', 'create_weight')
        tags = [resource_tag(dispatch_constants.RESOURCE_USER_TYPE, login),
                action_tag('create')]
        call_request = CallRequest(manager.create_user,
                                   args,
                                   kwargs,
                                   resources=resources,
                                   weight=weight,
                                   tags=tags,
                                   kwarg_blacklist=['password'])
        user = execution.execute_sync(call_request)
        user_link = serialization.link.child_link_obj(login)
        user.update(user_link)

        # Grant permissions
        permission_manager = managers.permission_manager()
        permission_manager.grant_automatic_permissions_for_resource(user_link['_href'])

        return self.created(login, user)


class UserResource(JSONController):

    # Scope:   Resource
    # GET:     Get user details
    # DELETE:  Delete a user
    # PUT:     User update

    @auth_required(READ)
    def GET(self, login):

        user = managers.user_query_manager().find_by_login(login)
        if user is None:
            raise exceptions.MissingResource(login)

        user.update(serialization.link.current_link_obj())

        return self.ok(user)


    @auth_required(DELETE)
    def DELETE(self, login):

        manager = managers.user_manager()

        resources = {dispatch_constants.RESOURCE_USER_TYPE: {login: dispatch_constants.RESOURCE_DELETE_OPERATION}}
        tags = [resource_tag(dispatch_constants.RESOURCE_USER_TYPE, login),
                action_tag('delete')]
        call_request = CallRequest(manager.delete_user,
                                   [login],
                                   resources=resources,
                                   tags=tags)
<<<<<<< HEAD
        # Remove permissions
        user_link = serialization.link.current_link_obj()
        permission_manager = managers.permission_manager()
        permission_manager.delete_permission(user_link['_href'])
        return execution.execute_ok(self, call_request)
=======
        result = execution.execute(call_request)

        # Delete any existing user permissions given to the creator of the user
        user_link = serialization.link.current_link_obj()['_href']
        if Permission.get_collection().find_one({'resource' : user_link}):
            Permission.get_collection().remove({'resource' : user_link}, safe=True)

        return self.ok(result)
>>>>>>> d45f4df1


    @auth_required(UPDATE)
    def PUT(self, login):

        # Pull all the user update data
        user_data = self.params()
        delta = user_data.get('delta', None)

        # Perform update
        manager = managers.user_manager()
        resources = {dispatch_constants.RESOURCE_USER_TYPE: {login: dispatch_constants.RESOURCE_UPDATE_OPERATION}}
        tags = [resource_tag(dispatch_constants.RESOURCE_USER_TYPE, login),
                action_tag('update')]
        call_request = CallRequest(manager.update_user,
                                   [login, delta],
                                   resources=resources,
                                   tags=tags)
<<<<<<< HEAD
        return execution.execute_ok(self, call_request)
=======
        result = execution.execute(call_request)
        result.update(serialization.link.current_link_obj())
        return self.ok(result)
>>>>>>> d45f4df1


class UserSearch(SearchController):
    def __init__(self):
        super(UserSearch, self).__init__(
            managers.user_query_manager().find_by_criteria)

    def GET(self):
        users = self._get_query_results_from_get(is_user_search=True)
        UsersCollection._process_users(users)

        return self.ok(users)


    @auth_required(READ)
    def POST(self):
        """
        Searches based on a Criteria object. Requires a posted parameter
        'criteria' which has a data structure that can be turned into a
        Criteria instance.

        @param criteria:    Required. data structure that can be turned into
                            an instance of the Criteria model.
        @type  criteria:    dict

        @return:    list of matching users
        @rtype:     list
        """
        users = self._get_query_results_from_post(is_user_search=True)
        UsersCollection._process_users(users)

        return self.ok(users)




# -- web.py application -------------------------------------------------------


urls = (
    '/$', 'UsersCollection',
    '/search/$', 'UserSearch',
    '/([^/]+)/$', 'UserResource',
)

application = web.application(urls, globals())<|MERGE_RESOLUTION|>--- conflicted
+++ resolved
@@ -141,13 +141,6 @@
                                    [login],
                                    resources=resources,
                                    tags=tags)
-<<<<<<< HEAD
-        # Remove permissions
-        user_link = serialization.link.current_link_obj()
-        permission_manager = managers.permission_manager()
-        permission_manager.delete_permission(user_link['_href'])
-        return execution.execute_ok(self, call_request)
-=======
         result = execution.execute(call_request)
 
         # Delete any existing user permissions given to the creator of the user
@@ -156,7 +149,6 @@
             Permission.get_collection().remove({'resource' : user_link}, safe=True)
 
         return self.ok(result)
->>>>>>> d45f4df1
 
 
     @auth_required(UPDATE)
@@ -175,13 +167,9 @@
                                    [login, delta],
                                    resources=resources,
                                    tags=tags)
-<<<<<<< HEAD
-        return execution.execute_ok(self, call_request)
-=======
         result = execution.execute(call_request)
         result.update(serialization.link.current_link_obj())
         return self.ok(result)
->>>>>>> d45f4df1
 
 
 class UserSearch(SearchController):
